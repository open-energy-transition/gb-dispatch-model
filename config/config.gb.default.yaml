# SPDX-FileCopyrightText: gb-dispatch-model contributors
#
# SPDX-License-Identifier: CC0-1.0

# docs in https://pypsa-eur.readthedocs.io/en/latest/configuration.html#run
run:
  name: "GB"

# docs in https://pypsa-eur.readthedocs.io/en/latest/configuration.html#foresight
foresight: overnight

scenario:
  clusters:
  - clustered
  opts:
  - ""
  sector_opts:
  - ""
  planning_horizons:
  - 2030

snapshots:
  start: "2012-01-01"
  end: "2013-01-01"
  inclusive: 'left'

atlite:
  default_cutout: europe-2012-sarah3-era5
  cutouts:
    # use 'base' to determine geographical bounds and time span from config
    # base:
      # module: era5
    europe-2012-sarah3-era5:
      module: [sarah, era5] # in priority order
      x: [-12., 42.]
      y: [33., 72.]
      dx: 0.3
      dy: 0.3
      time: ['2012', '2012']
      # features: [] 
      # sarah_dir: ""


# docs in https://pypsa-eur.readthedocs.io/en/latest/configuration.html#countries
countries:
- "BE"
- "DK"
- "FR"
- "GB"
- "IE"
- "NL"
- "NO"

# docs in https://pypsa-eur.readthedocs.io/en/latest/configuration.html#enable
enable:
  retrieve: auto
  retrieve_databundle: true
  retrieve_cost_data: true
  build_cutout: false
  retrieve_cutout: true

# docs in https://pypsa-eur.readthedocs.io/en/latest/configuration.html#clustering
clustering:
  focus_weights: {NL: 0.01, "NO": 0.01, BE: 0.01, DK: 0.01, IE: 0.02, FR: 0.03, GB: 0.91}
  mode: gb_shapes
  overwrite_custom_onshore_clusters: true
  simplify_network:
    remove_stubs: false

# docs in https://pypsa-eur.readthedocs.io/en/latest/configuration.html#solving
solving:
  options:
    load_shedding: false
  solver:
    name: gurobi
    options: gurobi-default

# docs in https://pypsa-eur.readthedocs.io/en/latest/configuration.html#electricity
electricity:
  powerplants_filter: (DateOut >= 2020 or DateOut != DateOut) and not (Country == 'Germany' and Fueltype == 'Nuclear')

urls:
  gb-etys-boundaries: https://api.neso.energy/dataset/997f4820-1ad4-499b-b1fe-4b8d3d7fbc72/resource/e914fcec-1dc9-4f1f-97e7-59c0d9521bea/download/etys-boundary-gis-data-mar25.zip
  transmission-availability: https://www.neso.energy/document/211021/download
  fes-2021-workbook: https://www.neso.energy/document/199971/download # FES 2021 workbook
  fes-2023-workbook: https://www.neso.energy/document/283061/download # FES 2023 workbook
  dukes-5.11: https://assets.publishing.service.gov.uk/media/688cb64ee8ba9507fc1b0953/DUKES_5.11.xlsx
  gsp-coordinates: https://api.neso.energy/dataset/963525d6-5d83-4448-a99c-663f1c76330a/resource/41fb4ca1-7b59-4fce-b480-b46682f346c9/download/fes2021_regional_breakdown_gsp_info.csv
  eur-supply-table: https://api.neso.energy/dataset/bd83ce0b-7b1e-4ff2-89e8-12d524c34d99/resource/6563801b-6da4-46e7-b147-3d81c0237779/download/fes2023_es2_v001.csv
target_crs: "EPSG:27700"

# Manual region merging configuration
region_operations:
  area_loss_tolerance_percent: 0.01 # percentage of area loss tolerated when splitting regions
  min_region_area: 1000000 # minimum area of a region in square meters (1 km²) for keeping it after splitting
  # Regions to split before merging
  splits:
  - region: 6
    type: "vertical"
    coordinate: -2.48
  - region: 5
    type: "vertical"
    coordinate: -1.93
  - region: 8
    type: "vertical"
    coordinate: -2.48
  - region: 46
    type: "horizontal"
    coordinate: 53.1

  # Groups of regions to merge together
  merge_groups:
<<<<<<< HEAD
  - id: 1
    merge: [1]
    TO: NGET
  - id: 2
    merge: [2, 3, 91, 92]
    TO: NGET
  - id: 3
    merge: [4, "5w"]
    TO: NGET
  - id: 4
    merge: [5e]
    TO: NGET
  - id: 5
    merge: ["6e", "6ws", 7, 9]
    TO: NGET
  - id: 6
    merge: [8e]
    TO: NGET
  - id: 7
    merge: [10, "6wn", 11, 12, "8w"]
    TO: NGET
  - id: 8
    merge: [13, 16, 17]
    TO: NGET
  - id: 9
    merge: [14, 15, 25, 26, 27, 28, 29, 30, 35, 36, 37, 38]
    TO: NGET
  - id: 10
    merge: [18, 19, 20, 21, 22, 23, 24, 31, 32, 33, 34, 94, 95, 96, 97, 98]
    TO: NGET
  - id: 11
    merge: [39, 99]
    TO: NGET
  - id: 12
    merge: [40, 44, 45]
    TO: NGET
  - id: 13
    merge: [42]
    TO: NGET
  - id: 14
    merge: [41, 43, "46s"]
    TO: NGET
  - id: 15
    merge: [46n]
    TO: NGET
  - id: 16
    merge: [47, 48, 49]
    TO: NGET
  - id: 17
    merge: [50]
    TO: NGET
  - id: 18
    merge: [51]
    TO: NGET
  - id: 19
    merge: [52, 53]
    TO: NGET
  - id: 20
    merge: [54, 55, 56]
    TO: NGET
  - id: 21
    merge: [57]
    TO: NGET
  - id: 22
    merge: [77, 78, 79]
    TO: NGET

  - id: 23
    merge: [58]
    TO: SPTL
  - id: 24
    merge: [59]
    TO: SPTL

  - id: 25
    merge: [60]
    TO: SHETL
  - id: 26
    merge: [61, 64]
    TO: SHETL
  - id: 27
    merge: [62, 63, 86, 87, 88]
    TO: SHETL
  - id: 28
    merge: [65, 66, 67, 68, 69, 70, 71, 72, 73, 84, 85]
    TO: SHETL
  - id: 29
    merge: [74, 75, 76]
    TO: SHETL
  - id: 30
    merge: [89]
    TO: SHETL
  - id: 31
    merge: [90]
    TO: SHETL
  - id: 32
    merge: [93]
    TO: SHETL

  # TODO: add this to Ireland
  - id: 33
    merge: [80, 81, 82, 83]
    TO: N-IRL
=======
  - [61, 64]
  - [47, 48, 49]
  - [54, 55, 56]
  - [52, 53]
  - [41, 43, "46s"]
  - [77, 78, 79]
  - [40, 44, 45]
  - [13, 16, 17]
  - [80, 81, 82, 83]
  - [18, 19, 20, 21, 22, 23, 24, 31, 32, 33, 34, 94, 95, 96, 97, 98]
  - [2, 3, 91, 92]
  - [14, 15, 25, 26, 27, 28, 29, 30, 35, 36, 37, 38]
  - [62, 63, 86, 87, 88, 89, 90]
  - [65, 66, 67, 68, 69, 70, 71, 72, 73, 84, 85]
  - [10, "6wn", 11, 12, "8w"]
  - ["6e", "6ws", 7, 9]
  - [39, 99]
  - [74, 75, 76]
  - [4, "5w"]
>>>>>>> 9c757e70

# Note: Set ENTSO_E_API_KEY in your .env file or environment variables
# Register at https://transparency.entsoe.eu/ to get API key
entsoe_unavailability:
  start_date: "2022-01-01"
  end_date: "2024-12-31"
  bidding_zones: ["GB"]  # Great Britain only
  business_types: ["planned", "forced"]  # planned maintenance and forced outages
  max_request_days: 120  # Maximum days per API request to avoid timeouts
  max_unavailable_days: 365 # Maximum days to consider an outage in availability profile generation.
  api_params:
    # UK bidding zone codes
    bidding_zones:
      GB: "10YGB----------A"  # Great Britain
    # Business types for outage classification
    business_types:
      planned: "A53"  # Planned maintenance
      forced: "A54"   # Forced unavailability (unplanned outage)
    # Document status codes
    doc_status:
      active: "A05"     # Active
      cancelled: "A09"  # Cancelled
      withdrawn: "A13"  # Withdrawn

  carrier_mapping: # Null values are those for which we don't plan to map data
    Bioenergy: biomass
    Lignite: lignite
    Natural Gas: gas
    Hard Coal: coal
    Oil: oil
    Geothermal: geothermal
    Pumped Hydro: PHS
    Run-Of-River: ror
    Reservoir: hydro
    Nuclear: nuclear
    Waste: waste

  resource_type_mapping:
    Fueltype:
      B01: Bioenergy  # Biomass
      B02: Lignite # "Fossil Brown coal/Lignite"
      B03: Hard Coal # "Fossil Coal-derived gas"
      B04: Natural Gas  # "Fossil Gas"
      B05: Hard Coal # "Fossil Hard coal"
      B06: Oil # "Fossil Oil"
      B07: Oil # "Fossil Oil shale"
      B09: Geothermal  # "Geothermal"
      B14: Nuclear  # "Nuclear"
      B17: Waste  # "Waste"
    Technology:
      B10: Pumped Storage # "Hydro Pumped Storage"
      B11: Run-Of-River # "Hydro Run-of-river and poundage"
      B12: Reservoir  # "Hydro Water Reservoir"

    ## unmapped
    # B08: "Fossil Peat"
    # B13: "Marine"
    # B15: "Other renewable"
    # B16: "Solar"
    # B18: "Wind Offshore"
    # B19: "Wind Onshore"
    # B20: "Other"
    # B21: "AC Link"
    # B22: "DC Link"
    # B23: "Substation"
    # B24: "Transformer"

dukes-5.11:
  # list of major power producers
  sheet-config:
    sheet_name: "DUKES 2023" # compromise sheet as it has both coal and pumped hydro data
    usecols: "A:P"
    skiprows: 5
    index_col: [0, 1]
    header: 0
  carrier_mapping:
    Technology:
      Solar: solar
      Bioenergy: biomass
      Nuclear: nuclear
      Pumped Hydro: PHS
      Pumped hydro: PHS
    Type:
      Onshore: onwind
      Offshore: offwind
      CCGT: CCGT
      Small Hydro: ror
      Natural Flow: ror
      Large Hydro: hydro
    Primary Fuel:
      Natural Gas: gas
      Diesel/Gas Oil: oil
      Coal: coal
  set_mapping:
    CHP:
      Yes: CHP
    Technology:
      Pumped Hydro: Store
      Pumped hydro: Store


fes-sheet-config:
  2021:
    SV.34:
      usecols: "I:AN"
      skiprows: 5
      index_col: 0
      header: 0
      rename:
        index: scenario
        columns: year

    BB1:
      usecols: "A:C,E,H:AK" # Ignore columns: "Baseline (2020)", "Share of GSP" (empty), "DNO License Area"
      skiprows: 0
      index_col: [0, 1, 2, 3]
      header: 0
      rename:
        columns: year

    # Annual H2 demand for industrial sector in GWh between 2021-2050
    CV.53:
      usecols: "O:BD"
      skiprows: 6
      index_col: 0
      header: 0
      rename:
        index: scenario
        columns: year

    # Annual H2 demand for commercial sector in GWh between 2021-2050
    CV.54:
      usecols: "O:BD"
      skiprows: 6
      index_col: 0
      header: 0
      rename:
        index: scenario
        columns: year

    # Annual H2 demand for home heating in TWh between 2021-2050
    CV.10:
      usecols: "M:AR"
      skiprows: 5
      index_col: 0
      header: 0
      rename:
        index: scenario
        columns: year

    # Annual road transport demand in TWh between 2021-2050
    CV.33:
      usecols: "M:AW"
      skiprows: 7
      index_col: 0
      header: 0
      rename:
        index: carrier
        columns: year

    # Annual H2 production in TWh between 2021-2050
    SV.20:
      usecols: "M:AW"
      skiprows: 5
      index_col: 0
      header: 0
      rename:
        index: carrier
        columns: year

    # Annual electricity demand in TWh for non-grid connected electrolysis between 2021-2050
    ED1:
      usecols: "B:E,G:BA"
      skiprows: 4
      index_col: [0, 1, 2, 3]
      header: 0
      rename:
        columns: year

    # Annual hydrogen storage capacity in tonnes for 2020-2050
    FL.6:
      usecols: "K:O"
      skiprows: 9
      index_col: 0
      header: 0
      rename:
        index: year
        columns: scenario

    # Annual flexibility data for 2020-2050
    FLX1:
      usecols: "C:AL"
      skiprows: 9
      index_col: [0, 1, 2, 3, 4]
      header: 0
      rename:
        columns: year

    BB2:
      usecols: "A:E"
      skiprows: 2
      index_col: [0, 1, 3]
      header: 0
      rename:
        columns: Parameter

  2023:
    WS1:
      usecols: "A:D,H:AM" # Ignore columns: "Baseline (2022)", "Share of GSP" (empty), "DNO License Area"
      skiprows: 7
      index_col: [0, 1, 2, 3, 4]
      header: 0
      rename:
        columns: year

fes:
  year_range_incl: [2022, 2041] # 20-year period over which we will run the simulation
  default_set: PP
  gb:
    scenario: leading the way   # fes workbook
    scenario_abbreviations:
      leading the way: LW
      consumer transformation: CT
      system transformation: ST
      steady progression: SP
    carrier_mapping:
      # Mapping undertaken in different columns for different carriers
      Technology:
        Biomass & Energy Crops (including CHP): biomass
        CCGTs (non CHP): CCGT
        Coal: coal
        Geothermal: geothermal
        Hydro: ror # FIXME: should this be just "hydro?"
        Hydrogen fuelled generation: hydrogen  # FIXME: something else here?
        Marine: marine
        Non-renewable Engines (Diesel) (non CHP): oil
        Non-renewable Engines (Gas) (non CHP): gas
        Non-renewable CHP: gas
        Nuclear: nuclear
        OCGTs (non CHP): OCGT
        Offshore-Wind (off-Grid): offwind
        Renewable Engines (Landfill Gas, Sewage Gas, Biogas): biomass
        Solar Generation: solar
        Waste Incineration (including CHP): waste
      Technology Detail:
        Domestic Batteries (G98): battery
        Batteries: battery
        Pumped Hydro: PHS # FIXME: should this be just "hydro?"
        Offshore Wind: offwind
        Onshore Wind <1MW: onwind
        Onshore Wind >=1MW: onwind

    set_mapping:
      Technology:
        Biomass & Energy Crops (including CHP): CHP
        Waste Incineration (including CHP): CHP
        Non-renewable CHP: CHP
        Storage: Store

    demand:
      Technology Detail:
        fes_baseline_electricity: ["baseline demand"]
        fes_ev: ["ev demand 1", "ev demand 2"]

    flexibility:
      Technology Detail:
        fes_ev_dsm: ["smart charging impact at peak"]
        fes_ev_v2g: ["v2g impact at peak"]
        fes_residential_dsr: ["residential peak shifting (smart/touts effect)"]
        fes_services_dsr: ["i&c dsr impact at peak (processes)"]

  eur:
    scenario: CT & LW    # "Leading the Way" equivalent in the NESO european supply table
    carrier_mapping:
      # Mapping undertaken in different columns for different carriers
      Type:
        Biomass: biomass
        Marine: marine
        Nuclear: nuclear
        Offshore Wind: offwind
        Onshore Wind: onwind
        Waste: waste
      SubType:
        CCS Biomass: biomass
        CCS Gas: gas
        CCGT: OCGT
        Gas CHP: CCGT
        OCGT: OCGT
        Gas Reciprocating Engines: gas
        Hydrogen: hydrogen # hydrogen-fueled turbine
        Fuel Oil: oil
        Battery: battery
        Pumped Hydro: PHS
      SubSubType:
        Coal: coal
        Coal CHP: coal
        IGCC: coal
        Lignite: lignite
        Lignite CHP: lignite
        Peat CHP: lignite
        Hydro: hydro
        Reservoir Hydro: hydro
        Reservoir Hydro with pumping: hydro
        Run-of-river Hydro: ror
        Small-Scale-Hydro: ror
        Geothermal: geothermal
        Solar PV: solar
        Solar CSP: csp

      ## unmapped
      # Other Renewables

    set_mapping:
      SubType:
        Biomass CHP: CHP
        Gas CHP: CHP
        Battery: Store
        Pumped Hydro: Store
      SubSubType:
        Coal CHP: CHP
        Lignite CHP: CHP
        Peat CHP: CHP
        Reservoir Hydro with pumping: Store

  hydrogen:
    demand:
      annual_demand_sheets:
        2021:
          industrial: CV.53
          commercial: CV.54
          residential: CV.10
          road transport: CV.33  # annual demand for Leading the Way scenario only
        2023:
          other: WS1
      other_sectors_list:
      - shipping and aviation
      - blending
      - direct air carbon capture and storage
      - transmission losses
    supply:
      supply_sheets:
        2021:
          hydrogen_supply: SV.20
          electricity_demand: ED1
      exogeneous_supply_list:
      - non-networked electrolysis
      - beccs
      - imports
    storage:
      storage_sheets:
        2021:
          storage_capacity: FL.6
      interpolation_method: linear  # Options: linear, s_curve, step. Interpolation method for hydrogen storage capacity between FES years

interconnectors:
  # lat/lon values are approximate.
  # Some are based on the proposed connecting substation from the UK interconnector register.
  # Others are based on visual inspection of the TYNDP map.

  # Where the interconnection register provides a different import/export maximum, the value with one significant figure has been chosen (e.g. 1000 instead of 975, 700 instead of 730).
  options:
  - name: Nemo
    neighbour: Belgium
    capacity_mw: 1000
    tyndp:
      id: 74
      year: [2016, 2018]
    lat: 51.31128166242589
    lon: 1.3452723677851797

  - name: Cronos
    neighbour: Belgium
    capacity_mw: 1400
    tyndp:
      id: 1049
      year: [2020, 2022, 2024]
    lat: 51.36845232119477
    lon: 0.7414853093448239

  - name: Nautilus
    neighbour: Belgium
    capacity_mw: 1500
    tyndp:
      id: 121
      year: [2018, 2020, 2022, 2024]   # similar location to Cronos
    lat: 51.36845232119477
    lon: 0.7414853093448239

  - name: Viking Link
    neighbour: Denmark
    capacity_mw: 1400
    tyndp:
      id: 167
      year: [2016, 2018, 2020]
    lat: 52.921019
    lon: -0.236528

  - name: Aminth
    neighbour: Denmark
    capacity_mw: 1400
    tyndp:
      id: 1051
      year: [2020, 2022]
    lat: 52.785930
    lon: 1.603520

  - name: IFA
    neighbour: France
    capacity_mw: 2000
    tyndp:
      id:
      year: []
    lat: 50.818266
    lon: -1.194752

  - name: IFA2
    neighbour: France
    capacity_mw: 1000
    tyndp:
      id: 25
      year: [2016, 2018]
    lat: 50.818266
    lon: -1.194752

  - name: ElecLink
    neighbour: France
    capacity_mw: 1000
    tyndp:
      id: 172
      year: [2016, 2018, 2020]
    lat: 51.106623
    lon: 0.976183

  - name: Aquind
    neighbour: France
    capacity_mw: 2075
    tyndp:
      id: 247
      year: [2016, 2018, 2020, 2022, 2024]
    lat: 50.917413
    lon: -1.039947

  - name: Gridlink
    neighbour: France
    capacity_mw: 1250
    tyndp:
      id: 285
      year: [2016, 2018, 2020, 2022, 2024]
    lat: 51.418566
    lon: 0.598536

  - name: Kulizumboo
    neighbour: France
    capacity_mw: 700
    tyndp:
      id:
      year: []
    lat: 51.2946968873797
    lon: 1.0972526447850766

  - name: FAB Link
    neighbour: France
    capacity_mw: 1250
    tyndp:
      id: 153
      year: [2014, 2016, 2018, 2020, 2022, 2024]
    lat: 50.76969783229996
    lon: -3.403440324550243

  - name: NeuConnect
    neighbour: Germany
    capacity_mw: 1470
    tyndp:
      id: 309
      year: [2018, 2020, 2022, 2024]
    lat: 51.339838
    lon: 0.893931

  - name: Tarchon
    neighbour: Germany
    capacity_mw: 1400
    tyndp:
      id: 1050
      year: [2020, 2022, 2024]
    lat: 51.916412
    lon: 0.950332

  - name: East-West
    neighbour: Ireland
    capacity_mw: 585
    tyndp:
      id:
      year: []
    lat: 53.227149
    lon: -3.072706

  - name: Greenlink (Greenwire)
    neighbour: Ireland
    capacity_mw: 524
    tyndp:
      id: 286
      year: [2016, 2018, 2020, 2022]
    lat: 51.682162
    lon: -4.989479

  - name: Gallant
    neighbour: Ireland    # Northern Ireland
    capacity_mw: 500
    tyndp:
      id: 295
      year: [2016]   # Assigning same as Moyle
    lat: 55.069696
    lon: -4.980757

  - name: Moyle
    neighbour: Ireland    # Northern Ireland
    capacity_mw: 1000
    tyndp:
      id:
      year: []
    lat: 55.069696
    lon: -4.980757

  - name: MARES
    neighbour: Ireland
    capacity_mw: 750
    tyndp:
      id: 349
      year: [2018, 2020, 2022, 2024]
    lat: 53.249980
    lon: -3.474123

  - name: LirIC
    neighbour: Ireland
    capacity_mw: 700
    tyndp:
      id: 1040
      year: [2020, 2022, 2024]
    lat: 55.720041
    lon: -4.890811

  - name: BritNed
    neighbour: Netherlands
    capacity_mw: 1200
    tyndp:
      id:
      year: []
    lat: 51.440498
    lon: 0.716158

  - name: LionLink (EuroLink)
    neighbour: Netherlands
    capacity_mw: 1600
    tyndp:
      id:
      year: []
    lat: 52.208337
    lon: 1.612194

  - name: SENECA
    neighbour: Netherlands
    capacity_mw: 1254
    tyndp:
      id:
      year: []
    lat: 53.29937953918448
    lon: 0.19505891766556116

  - name: NS Link (NSL)
    neighbour: Norway
    capacity_mw: 1480
    tyndp:
      id: 110
      year: [2018, 2020]
    lat: 55.141172
    lon: -1.531373

  - name: Maali
    neighbour: Norway
    capacity_mw: 600
    tyndp:
      id: 294
      year: [2016, 2018]
    lat: 60.293767
    lon: -1.271974

  - name: NorthConnect
    neighbour: Norway
    capacity_mw: 1400
    tyndp:
      id: 190
      year: [2014, 2016, 2018, 2020, 2022]
    lat: 57.476438
    lon: -1.800696

  - name: Continental Link
    neighbour: Norway
    capacity_mw: 1800
    tyndp:
      id:
      year: []
      # "700m north of existing Creyke Beck Substation"
      # https://www.nationalgrid.com/electricity-transmission/network-and-infrastructure/infrastructure-projects/creyke-beck-substation-extension
    lat: 53.81322
    lon: -0.41847
  plan:
    2021: [East-West, IFA, IFA2, NS Link (NSL), Nemo] # existing
    2022: [Moyle, Greenlink (Greenwire)]
    2023: [Viking Link]
    2025: [ElecLink, LionLink (EuroLink), Aminth]
    2026: [NeuConnect]
    2027: [MARES, Nautilus, Gallant, NorthConnect]
    2030: [Cronos, Tarchon]
    2033: [Kulizumboo, SENECA, FAB Link, Gridlink, LirIC]
    2037: [Continental Link]<|MERGE_RESOLUTION|>--- conflicted
+++ resolved
@@ -37,7 +37,7 @@
       dx: 0.3
       dy: 0.3
       time: ['2012', '2012']
-      # features: [] 
+      # features: []
       # sarah_dir: ""
 
 
@@ -110,7 +110,6 @@
 
   # Groups of regions to merge together
   merge_groups:
-<<<<<<< HEAD
   - id: 1
     merge: [1]
     TO: NGET
@@ -192,7 +191,7 @@
     merge: [61, 64]
     TO: SHETL
   - id: 27
-    merge: [62, 63, 86, 87, 88]
+    merge: [62, 63, 86, 87, 88, 89, 90]
     TO: SHETL
   - id: 28
     merge: [65, 66, 67, 68, 69, 70, 71, 72, 73, 84, 85]
@@ -214,27 +213,6 @@
   - id: 33
     merge: [80, 81, 82, 83]
     TO: N-IRL
-=======
-  - [61, 64]
-  - [47, 48, 49]
-  - [54, 55, 56]
-  - [52, 53]
-  - [41, 43, "46s"]
-  - [77, 78, 79]
-  - [40, 44, 45]
-  - [13, 16, 17]
-  - [80, 81, 82, 83]
-  - [18, 19, 20, 21, 22, 23, 24, 31, 32, 33, 34, 94, 95, 96, 97, 98]
-  - [2, 3, 91, 92]
-  - [14, 15, 25, 26, 27, 28, 29, 30, 35, 36, 37, 38]
-  - [62, 63, 86, 87, 88, 89, 90]
-  - [65, 66, 67, 68, 69, 70, 71, 72, 73, 84, 85]
-  - [10, "6wn", 11, 12, "8w"]
-  - ["6e", "6ws", 7, 9]
-  - [39, 99]
-  - [74, 75, 76]
-  - [4, "5w"]
->>>>>>> 9c757e70
 
 # Note: Set ENTSO_E_API_KEY in your .env file or environment variables
 # Register at https://transparency.entsoe.eu/ to get API key
