--- conflicted
+++ resolved
@@ -389,7 +389,6 @@
         Peat CHP: CHP
         Reservoir Hydro with pumping: Store
 
-<<<<<<< HEAD
   hydrogen:
     demand:
       annual_demand_sheets:
@@ -419,7 +418,7 @@
         2021:
           storage_capacity: FL.6
       interpolation_method: linear  # Options: linear, s_curve, step. Interpolation method for hydrogen storage capacity between FES years
-=======
+
 interconnectors:
   # lat/lon values are approximate.
   # Some are based on the proposed connecting substation from the UK interconnector register.
@@ -680,5 +679,4 @@
     2027: [MARES, Nautilus, Gallant, NorthConnect]
     2030: [Cronos, Tarchon]
     2033: [Kulizumboo, SENECA, FAB Link, Gridlink, LirIC]
-    2037: [Continental Link]
->>>>>>> eedb1b80
+    2037: [Continental Link]