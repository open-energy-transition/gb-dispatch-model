--- conflicted
+++ resolved
@@ -12,10 +12,6 @@
 scenario:
   clusters:
   - clustered
-<<<<<<< HEAD
-  # - all
-=======
->>>>>>> 9c757e70
   opts:
   - ""
   sector_opts:
@@ -67,8 +63,6 @@
 clustering:
   focus_weights: {NL: 0.01, "NO": 0.01, BE: 0.01, DK: 0.01, IE: 0.02, FR: 0.03, GB: 0.91}
   mode: gb_shapes
-<<<<<<< HEAD
-  exclude_carriers: []
   consider_efficiency_classes: false
   aggregation_strategies:
     generators:
@@ -76,11 +70,9 @@
       ramp_limit_up: max  # From default config
       ramp_limit_down: max  # From default config
       set: first  # Preserve 'set' column (CHP, PP, Store) during aggregation
-=======
   overwrite_custom_onshore_clusters: true
   simplify_network:
     remove_stubs: false
->>>>>>> 9c757e70
 
 # docs in https://pypsa-eur.readthedocs.io/en/latest/configuration.html#solving
 solving:
