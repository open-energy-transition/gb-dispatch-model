..
  SPDX-FileCopyrightText: Contributors to PyPSA-Eur <https://github.com/pypsa/pypsa-eur>
  SPDX-FileCopyrightText: gb-dispatch-model contributors

  SPDX-License-Identifier: CC-BY-4.0

#############
Data Sources
#############

gb-dispatch-model is compiled from a variety of data sources.
The following table provides an overview of the data sources used exclusively in gb-dispatch-model.
For data sources used in PyPSA-Eur, see `this page <../data_sources.html>`_.
Different licenses apply to the data sources.

---------------------------------
The Future Energy Scenarios (FES)
---------------------------------

`The FES <https://www.neso.energy/publications/future-energy-scenarios-fes>`_ is the primary data source for defining the model, both for GB and other European countries.
Here, we use the 2021 FES data workbook.
Tables from the workbook we use are:

- BB1: Building Block Data
- BB2: Building Block Metadata
- SV.34: Installed BECCS generation capacity (GW)
- CV.10: Annual hydrogen demand for home heating
- CV.33: Annual energy demand for Road Transport Leading the Way
- CV.53: Annual hydrogen demand for the industrial sector
- CV.54: Annual hydrogen demand for the commercial sector
- SV.20: Leading the Way Hydrogen supply (TWh)
- ED1: Electricity demand summary
- FL.6: Hydrogen Storage Capacity Requirements

In addition, we use FES 2023 to detailed annual hydrogen demand for other sectors.
Tables from the workbook we use are:

- WS1: Whole System & Gas Supply

<<<<<<< HEAD
We also use the same cost assumptions as given by the FES, available in a separate dataset linked to `a 2023 report <https://assets.publishing.service.gov.uk/media/6556027d046ed400148b99fe/electricity-generation-costs-2023.pdf>`_.
=======
------------------------------------------
The Digest of UK Energy Statistics (DUKES)
------------------------------------------

From `DUKES <https://www.gov.uk/government/statistics/electricity-chapter-5-digest-of-united-kingdom-energy-statistics-dukes>`_, we access existing capacities (Table 5.11).
This is used to help distribute unallocated future capacities to GB regions, based on the relative capacity of technologies already existing.
It replaces the equivalent existing power plant dataset computed in PyPSA-Eur due to being more comprehensive.
>>>>>>> 25b94d5b

-----------------
GSP coordinates
-----------------
GB `grid-supply point (GSP) coordinates <https://api.neso.energy/dataset/963525d6-5d83-4448-a99c-663f1c76330a/resource/41fb4ca1-7b59-4fce-b480-b46682f346c9/download/fes2021_regional_breakdown_gsp_info.csv>`_ are obtained from the NESO website.
This is used to assign lat, lon to powerplants extracted from the FES workbook

-----------------------
FES EU Supply data
-----------------------
The `FES EU supply data <https://api.neso.energy/dataset/bd83ce0b-7b1e-4ff2-89e8-12d524c34d99/resource/6563801b-6da4-46e7-b147-3d81c0237779/download/fes2023_es2_v001.csv>`_ is used to retrieve powerplant data of neighbouring countries to GB.

---------------
Interconnectors
---------------
Electricity transmission interconnectors between GB regions and neighbouring countries are based on distinct projects considered in the FES (table 9, `FES modelling methods <https://www.neso.energy/document/199916/download>`_).
We combine those projects manually to create a total GB interconnector capacity curve from 2021-2041 that matches the curves given in the FES workbook, sheet SV.37.
The GB region to which those projects connect is based on geolocating the connecting transformer as defined in the NESO `interconnector register <https://www.neso.energy/data-portal/interconnector-register>`_.
For projects not in the register (since some outdated projects are no longer considered), we have used the respective `TYNDP <https://tyndp.entsoe.eu/>`_ project data sheet to estimate their GB onshoring coordinates.
Project definitions and our manually defined start dates for them are user-configurable.

.. note::
  No reasonable combination of projects perfectly matches the FES results.
  However, the combination culminating in the FES results is not publicly available, so the projects we choose is an opinionated assumption.

------------------------------
Generator availability profile
------------------------------
We define a monthly availability profile for GB generator types for which we have historical data on outages.
We access historical outage data from the `ENSTO-E transparency platform <https://transparency.entsoe.eu/outage-domain/r2/unavailabilityOfProductionAndGenerationUnits/show>`_, spanning a configurable number of years.
We group these outages into PyPSA-Eur generator types ("carriers") and use this to calculate the daily relative availability of each type, by comparing the lost capacity due to forced/planned outages against the total national capacity of that type.
We derive total capacity from the base PyPSA-Eur powerplant dataset.
We finally collapse this multi-year, daily availability profile into a single monthly profile by calculating a monthly grouped average availability.
For instance, if there is a 80% availability in the first half of June for only one of the five assessed historical years, the final June availability will be 98%.

-------------
Hydrogen data
-------------
All hydrogen related data such as demand, supply, storage, and generation capacities are sourced from the FES workbooks as detailed above.

--------------
EV demand data
--------------
Electric vehicle (EV) demand data is extracted from the FES-2021 workbook table BB1.
EV demand profile shape is prepared based on transport demand profile shape of PyPSA-Eur.

--------------------------------
Baseline electricity demand data
--------------------------------
Baseline electricity demand data is extracted from FES-2021 workbook table BB1.

-------------------
EV flexibility data
-------------------
Electric vehicle (EV) flexibility data is extracted from the FES-2021 workbook table FLX1.

-------------------
DSM flexibility for base electricity
-------------------
Demand-side management (DSM) flexibility data for base electricity (residential and I&C) is extracted from the FES-2021 workbook table FLX1.<|MERGE_RESOLUTION|>--- conflicted
+++ resolved
@@ -37,9 +37,8 @@
 
 - WS1: Whole System & Gas Supply
 
-<<<<<<< HEAD
 We also use the same cost assumptions as given by the FES, available in a separate dataset linked to `a 2023 report <https://assets.publishing.service.gov.uk/media/6556027d046ed400148b99fe/electricity-generation-costs-2023.pdf>`_.
-=======
+
 ------------------------------------------
 The Digest of UK Energy Statistics (DUKES)
 ------------------------------------------
@@ -47,7 +46,6 @@
 From `DUKES <https://www.gov.uk/government/statistics/electricity-chapter-5-digest-of-united-kingdom-energy-statistics-dukes>`_, we access existing capacities (Table 5.11).
 This is used to help distribute unallocated future capacities to GB regions, based on the relative capacity of technologies already existing.
 It replaces the equivalent existing power plant dataset computed in PyPSA-Eur due to being more comprehensive.
->>>>>>> 25b94d5b
 
 -----------------
 GSP coordinates
