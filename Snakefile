# SPDX-FileCopyrightText: : 2017-2023 The PyPSA-Eur Authors
#
# SPDX-License-Identifier: MIT

from os.path import normpath, exists
from shutil import copyfile, move, rmtree
from pathlib import Path
import yaml
from snakemake.remote.HTTP import RemoteProvider as HTTPRemoteProvider
from snakemake.utils import min_version
from scripts._helpers import path_provider

min_version("7.7")
HTTP = HTTPRemoteProvider()

conf_file = os.path.join(workflow.current_basedir, "config/config.yaml")
conf_default_file = os.path.join(workflow.current_basedir, "config/config.default.yaml")
if not exists(conf_file) and exists(conf_default_file):
    copyfile(conf_default_file, conf_file)


configfile: "config/config.yaml"


COSTS = f"data/costs_{config['costs']['year']}.csv"
ATLITE_NPROCESSES = config["atlite"].get("nprocesses", 4)

run = config["run"]
scenarios = run.get("scenarios", {})
if run["name"]:
    if scenarios.get("enable"):
        fn = Path(scenarios["file"])
        scenarios = yaml.safe_load(fn.read_text())
    RDIR = "{run}/"
else:
    RDIR = ""

# for possibly shared resources
logs = path_provider("logs/", RDIR, run["shared_resources"])
benchmarks = path_provider("benchmarks/", RDIR, run["shared_resources"])
resources = path_provider("resources/", RDIR, run["shared_resources"])

CDIR = "" if run["shared_cutouts"] else RDIR
LOGS = "logs/" + RDIR
BENCHMARKS = "benchmarks/" + RDIR
<<<<<<< HEAD
=======
if not (shared_resources := run.get("shared_resources")):
    RESOURCES = "resources/" + RDIR
elif isinstance(shared_resources, str):
    RESOURCES = "resources/" + shared_resources + "/"
else:
    RESOURCES = "resources/"
>>>>>>> cbb3ab36
RESULTS = "results/" + RDIR


localrules:
    purge,


wildcard_constraints:
    simpl="[a-zA-Z0-9]*",
    clusters="[0-9]+(m|c)?|all",
    ll="(v|c)([0-9\.]+|opt)",
    opts="[-+a-zA-Z0-9\.]*",
    sector_opts="[-+a-zA-Z0-9\.\s]*",


include: "rules/common.smk"
include: "rules/collect.smk"
include: "rules/retrieve.smk"
include: "rules/build_electricity.smk"
include: "rules/build_sector.smk"
include: "rules/solve_electricity.smk"
include: "rules/postprocess.smk"
include: "rules/validate.smk"


if config["foresight"] == "overnight":

    include: "rules/solve_overnight.smk"


if config["foresight"] == "myopic":

    include: "rules/solve_myopic.smk"


if config["foresight"] == "perfect":

    include: "rules/solve_perfect.smk"


rule all:
    input:
        RESULTS + "graphs/costs.pdf",
    default_target: True


rule purge:
    run:
        import builtins

        do_purge = builtins.input(
            "Do you really want to delete all generated resources, \nresults and docs (downloads are kept)? [y/N] "
        )
        if do_purge == "y":
            rmtree("resources/", ignore_errors=True)
            rmtree("results/", ignore_errors=True)
            rmtree("doc/_build", ignore_errors=True)
            print("Purging generated resources, results and docs. Downloads are kept.")
        else:
            raise Exception(f"Input {do_purge}. Aborting purge.")


rule dag:
    message:
        "Creating DAG of workflow."
    output:
        dot=resources("dag.dot"),
        pdf=resources("dag.pdf"),
        png=resources("dag.png"),
    conda:
        "envs/environment.yaml"
    shell:
        """
        snakemake --rulegraph all | sed -n "/digraph/,\$p" > {output.dot}
        dot -Tpdf -o {output.pdf} {output.dot}
        dot -Tpng -o {output.png} {output.dot}
        """


rule doc:
    message:
        "Build documentation."
    output:
        directory("doc/_build"),
    shell:
        "make -C doc html"


rule sync:
    params:
        cluster=f"{config['remote']['ssh']}:{config['remote']['path']}",
    shell:
        """
        rsync -uvarh --ignore-missing-args --files-from=.sync-send . {params.cluster}
        rsync -uvarh --no-g {params.cluster}/resources . || echo "No resources directory, skipping rsync"
        rsync -uvarh --no-g {params.cluster}/results . || echo "No results directory, skipping rsync"
        rsync -uvarh --no-g {params.cluster}/logs . || echo "No logs directory, skipping rsync"
        """<|MERGE_RESOLUTION|>--- conflicted
+++ resolved
@@ -43,15 +43,12 @@
 CDIR = "" if run["shared_cutouts"] else RDIR
 LOGS = "logs/" + RDIR
 BENCHMARKS = "benchmarks/" + RDIR
-<<<<<<< HEAD
-=======
 if not (shared_resources := run.get("shared_resources")):
     RESOURCES = "resources/" + RDIR
 elif isinstance(shared_resources, str):
     RESOURCES = "resources/" + shared_resources + "/"
 else:
     RESOURCES = "resources/"
->>>>>>> cbb3ab36
 RESULTS = "results/" + RDIR
 
 
