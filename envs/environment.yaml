--- conflicted
+++ resolved
@@ -66,11 +66,8 @@
 - ruff
 - pylint
 
-<<<<<<< HEAD
-=======
 # gb-model extra dependencies
 - curl
->>>>>>> 25b94d5b
 - python-dotenv
 
 - pip:
@@ -78,9 +75,6 @@
   - highspy
   - tsam>=2.3.1
   - entsoe-py
-<<<<<<< HEAD
-=======
 
   # gb-model extra dependencies
->>>>>>> 25b94d5b
   - pdfplumber==0.9.0 # technically noarch but imagemagick dependency not available on Windows