--- conflicted
+++ resolved
@@ -13,17 +13,17 @@
         params:
             plotting=config_provider("plotting"),
         input:
-            network=resources("networks/elec_s{simpl}_{clusters}.nc"),
+            network=resources("networks/elec{weather_year}_s{simpl}_{clusters}.nc"),
             regions_onshore=resources(
-                "regions_onshore_elec_s{simpl}_{clusters}.geojson"
+                "regions_onshore_elec{weather_year}_s{simpl}_{clusters}.geojson"
             ),
         output:
-            map=resources("maps/power-network-s{simpl}-{clusters}.pdf"),
+            map=resources("maps/power-network{weather_year}-s{simpl}-{clusters}.pdf"),
         threads: 1
         resources:
             mem_mb=4000,
         benchmark:
-            benchmarks("plot_power_network_clustered/elec_s{simpl}_{clusters}")
+            benchmarks("plot_power_network_clustered/elec{weather_year}_s{simpl}_{clusters}")
         conda:
             "../envs/environment.yaml"
         script:
@@ -34,89 +34,74 @@
             plotting=config_provider("plotting"),
         input:
             network=RESULTS
-<<<<<<< HEAD
-            + "postnetworks/elec{weather_year}_s{simpl}_{clusters}_l{ll}_{opts}_{sector_opts}_{planning_horizons}.nc",
-            regions=RESOURCES + "regions_onshore_elec{weather_year}_s{simpl}_{clusters}.geojson",
+            + "postnetworks/elec{weather_year}_s{simpl}_{clusters}_l{ll}_{opts}_{sector_opts}_{planning_horizons}.nc",
+            regions=resources("regions_onshore_elec{weather_year}_s{simpl}_{clusters}.geojson"),
         output:
             map=RESULTS
             + "maps/elec{weather_year}_s{simpl}_{clusters}_l{ll}_{opts}_{sector_opts}-costs-all_{planning_horizons}.pdf",
-            today=RESULTS
-            + "maps/elec{weather_year}_s{simpl}_{clusters}_l{ll}_{opts}_{sector_opts}_{planning_horizons}-today.pdf",
-=======
-            + "postnetworks/elec_s{simpl}_{clusters}_l{ll}_{opts}_{sector_opts}_{planning_horizons}.nc",
-            regions=resources("regions_onshore_elec_s{simpl}_{clusters}.geojson"),
+        threads: 2
+        resources:
+            mem_mb=10000,
+        log:
+            RESULTS
+            + "logs/plot_power_network/elec{weather_year}_s{simpl}_{clusters}_l{ll}_{opts}_{sector_opts}_{planning_horizons}.log",
+        benchmark:
+            (
+                RESULTS
+                + "benchmarksplot_power_network/elec{weather_year}_s{simpl}_{clusters}_l{ll}_{opts}_{sector_opts}_{planning_horizons}"
+            )
+        conda:
+            "../envs/environment.yaml"
+        script:
+            "../scripts/plot_power_network.py"
+
+    rule plot_hydrogen_network:
+        params:
+            plotting=config_provider("plotting"),
+            foresight=config_provider("foresight"),
+        input:
+            network=RESULTS
+            + "postnetworks/elec{weather_year}_s{simpl}_{clusters}_l{ll}_{opts}_{sector_opts}_{planning_horizons}.nc",
+            regions=resources("regions_onshore_elec{weather_year}_s{simpl}_{clusters}.geojson"),
         output:
             map=RESULTS
-            + "maps/elec_s{simpl}_{clusters}_l{ll}_{opts}_{sector_opts}-costs-all_{planning_horizons}.pdf",
->>>>>>> 986c7be4
+            + "maps/elec{weather_year}_s{simpl}_{clusters}_l{ll}_{opts}_{sector_opts}-h2_network_{planning_horizons}.pdf",
         threads: 2
         resources:
             mem_mb=10000,
         log:
             RESULTS
-            + "logs/plot_power_network/elec_s{simpl}_{clusters}_l{ll}_{opts}_{sector_opts}_{planning_horizons}.log",
-        benchmark:
-            (
-<<<<<<< HEAD
-                BENCHMARKS
-                + "plot_network/elec{weather_year}_s{simpl}_{clusters}_l{ll}_{opts}_{sector_opts}_{planning_horizons}"
-=======
-                RESULTS
-                + "benchmarksplot_power_network/elec_s{simpl}_{clusters}_l{ll}_{opts}_{sector_opts}_{planning_horizons}"
->>>>>>> 986c7be4
-            )
-        conda:
-            "../envs/environment.yaml"
-        script:
-            "../scripts/plot_power_network.py"
-
-    rule plot_hydrogen_network:
-        params:
-            plotting=config_provider("plotting"),
-            foresight=config_provider("foresight"),
-        input:
-            network=RESULTS
-            + "postnetworks/elec_s{simpl}_{clusters}_l{ll}_{opts}_{sector_opts}_{planning_horizons}.nc",
-            regions=resources("regions_onshore_elec_s{simpl}_{clusters}.geojson"),
+            + "logs/plot_hydrogen_network/elec{weather_year}_s{simpl}_{clusters}_l{ll}_{opts}_{sector_opts}_{planning_horizons}.log",
+        benchmark:
+            (
+                RESULTS
+                + "benchmarks/plot_hydrogen_network/elec{weather_year}_s{simpl}_{clusters}_l{ll}_{opts}_{sector_opts}_{planning_horizons}"
+            )
+        conda:
+            "../envs/environment.yaml"
+        script:
+            "../scripts/plot_hydrogen_network.py"
+
+    rule plot_gas_network:
+        params:
+            plotting=config_provider("plotting"),
+        input:
+            network=RESULTS
+            + "postnetworks/elec{weather_year}_s{simpl}_{clusters}_l{ll}_{opts}_{sector_opts}_{planning_horizons}.nc",
+            regions=resources("regions_onshore_elec{weather_year}_s{simpl}_{clusters}.geojson"),
         output:
             map=RESULTS
-            + "maps/elec_s{simpl}_{clusters}_l{ll}_{opts}_{sector_opts}-h2_network_{planning_horizons}.pdf",
+            + "maps/elec{weather_year}_s{simpl}_{clusters}_l{ll}_{opts}_{sector_opts}-ch4_network_{planning_horizons}.pdf",
         threads: 2
         resources:
             mem_mb=10000,
         log:
             RESULTS
-            + "logs/plot_hydrogen_network/elec_s{simpl}_{clusters}_l{ll}_{opts}_{sector_opts}_{planning_horizons}.log",
-        benchmark:
-            (
-                RESULTS
-                + "benchmarks/plot_hydrogen_network/elec_s{simpl}_{clusters}_l{ll}_{opts}_{sector_opts}_{planning_horizons}"
-            )
-        conda:
-            "../envs/environment.yaml"
-        script:
-            "../scripts/plot_hydrogen_network.py"
-
-    rule plot_gas_network:
-        params:
-            plotting=config_provider("plotting"),
-        input:
-            network=RESULTS
-            + "postnetworks/elec_s{simpl}_{clusters}_l{ll}_{opts}_{sector_opts}_{planning_horizons}.nc",
-            regions=resources("regions_onshore_elec_s{simpl}_{clusters}.geojson"),
-        output:
-            map=RESULTS
-            + "maps/elec_s{simpl}_{clusters}_l{ll}_{opts}_{sector_opts}-ch4_network_{planning_horizons}.pdf",
-        threads: 2
-        resources:
-            mem_mb=10000,
-        log:
-            RESULTS
-            + "logs/plot_gas_network/elec_s{simpl}_{clusters}_l{ll}_{opts}_{sector_opts}_{planning_horizons}.log",
-        benchmark:
-            (
-                RESULTS
-                + "benchmarks/plot_gas_network/elec_s{simpl}_{clusters}_l{ll}_{opts}_{sector_opts}_{planning_horizons}"
+            + "logs/plot_gas_network/elec{weather_year}_s{simpl}_{clusters}_l{ll}_{opts}_{sector_opts}_{planning_horizons}.log",
+        benchmark:
+            (
+                RESULTS
+                + "benchmarks/plot_gas_network/elec{weather_year}_s{simpl}_{clusters}_l{ll}_{opts}_{sector_opts}_{planning_horizons}"
             )
         conda:
             "../envs/environment.yaml"
@@ -129,7 +114,7 @@
     def output_map_year(w):
         return {
             f"map_{year}": RESULTS
-            + "maps/elec_s{simpl}_{clusters}_l{ll}_{opts}_{sector_opts}-costs-all_"
+            + "maps/elec{weather_year}_s{simpl}_{clusters}_l{ll}_{opts}_{sector_opts}-costs-all_"
             + f"{year}.pdf"
             for year in config_provider("scenario", "planning_horizons")(w)
         }
@@ -139,8 +124,8 @@
             plotting=config_provider("plotting"),
         input:
             network=RESULTS
-            + "postnetworks/elec_s{simpl}_{clusters}_l{ll}_{opts}_{sector_opts}_brownfield_all_years.nc",
-            regions=resources("regions_onshore_elec_s{simpl}_{clusters}.geojson"),
+            + "postnetworks/elec{weather_year}_s{simpl}_{clusters}_l{ll}_{opts}_{sector_opts}_brownfield_all_years.nc",
+            regions=resources("regions_onshore_elec{weather_year}_s{simpl}_{clusters}.geojson"),
         output:
             unpack(output_map_year),
         threads: 2
@@ -176,14 +161,9 @@
     input:
         networks=expand(
             RESULTS
-<<<<<<< HEAD
-            + "postnetworks/elec{weather_year}_s{simpl}_{clusters}_l{ll}_{opts}_{sector_opts}_{planning_horizons}.nc",
-            **config["scenario"]
-=======
-            + "postnetworks/elec_s{simpl}_{clusters}_l{ll}_{opts}_{sector_opts}_{planning_horizons}.nc",
-            **config["scenario"],
-            allow_missing=True,
->>>>>>> 986c7be4
+            + "postnetworks/elec{weather_year}_s{simpl}_{clusters}_l{ll}_{opts}_{sector_opts}_{planning_horizons}.nc",
+            **config["scenario"],
+            allow_missing=True,
         ),
         costs=lambda w: (
             resources("costs_{}.csv".format(config_provider("costs", "year")(w)))
@@ -201,18 +181,14 @@
         ),
         costs_plot=expand(
             RESULTS
-<<<<<<< HEAD
             + "maps/elec{weather_year}_s{simpl}_{clusters}_l{ll}_{opts}_{sector_opts}-costs-all_{planning_horizons}.pdf",
-            **config["scenario"]
-=======
-            + "maps/elec_s{simpl}_{clusters}_l{ll}_{opts}_{sector_opts}-costs-all_{planning_horizons}.pdf",
             **config["scenario"],
             allow_missing=True,
         ),
         h2_plot=lambda w: expand(
             (
                 RESULTS
-                + "maps/elec_s{simpl}_{clusters}_l{ll}_{opts}_{sector_opts}-h2_network_{planning_horizons}.pdf"
+                + "maps/elec{weather_year}_s{simpl}_{clusters}_l{ll}_{opts}_{sector_opts}-h2_network_{planning_horizons}.pdf"
                 if config_provider("sector", "H2_network")(w)
                 else []
             ),
@@ -222,13 +198,12 @@
         ch4_plot=lambda w: expand(
             (
                 RESULTS
-                + "maps/elec_s{simpl}_{clusters}_l{ll}_{opts}_{sector_opts}-ch4_network_{planning_horizons}.pdf"
+                + "maps/elec{weather_year}_s{simpl}_{clusters}_l{ll}_{opts}_{sector_opts}-ch4_network_{planning_horizons}.pdf"
                 if config_provider("sector", "gas_network")(w)
                 else []
             ),
             **config["scenario"],
             allow_missing=True,
->>>>>>> 986c7be4
         ),
     output:
         nodal_costs=RESULTS + "csvs/nodal_costs.csv",
