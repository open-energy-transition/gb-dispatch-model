# SPDX-FileCopyrightText: : 2023-2024 The PyPSA-Eur Authors
#
# SPDX-License-Identifier: MIT


localrules:
    copy_config,


if config["foresight"] != "perfect":

    rule plot_power_network_clustered:
        params:
            plotting=config["plotting"],
        input:
            network=RESOURCES + "networks/elec_s{simpl}_{clusters}.nc",
            regions_onshore=RESOURCES
            + "regions_onshore_elec_s{simpl}_{clusters}.geojson",
        output:
            map=RESULTS + "maps/power-network-s{simpl}-{clusters}.pdf",
        threads: 1
        resources:
            mem_mb=4000,
        benchmark:
            BENCHMARKS + "plot_power_network_clustered/elec_s{simpl}_{clusters}"
        conda:
            "../envs/environment.yaml"
        script:
            "../scripts/plot_power_network_clustered.py"

    rule plot_power_network:
        params:
            plotting=config["plotting"],
        input:
            network=RESULTS
            + "postnetworks/elec_s{simpl}_{clusters}_l{ll}_{opts}_{sector_opts}_{planning_horizons}.nc",
            regions=RESOURCES + "regions_onshore_elec_s{simpl}_{clusters}.geojson",
        output:
            map=RESULTS
            + "maps/elec_s{simpl}_{clusters}_l{ll}_{opts}_{sector_opts}-costs-all_{planning_horizons}.pdf",
        threads: 2
        resources:
            mem_mb=10000,
        benchmark:
            (
                BENCHMARKS
                + "plot_power_network/elec_s{simpl}_{clusters}_l{ll}_{opts}_{sector_opts}_{planning_horizons}"
            )
        conda:
            "../envs/environment.yaml"
        script:
            "../scripts/plot_power_network.py"

    rule plot_hydrogen_network:
        params:
            plotting=config["plotting"],
        input:
            network=RESULTS
            + "postnetworks/elec_s{simpl}_{clusters}_l{ll}_{opts}_{sector_opts}_{planning_horizons}.nc",
            regions=RESOURCES + "regions_onshore_elec_s{simpl}_{clusters}.geojson",
        output:
            map=RESULTS
            + "maps/elec_s{simpl}_{clusters}_l{ll}_{opts}_{sector_opts}-h2_network_{planning_horizons}.pdf",
        threads: 2
        resources:
            mem_mb=10000,
        benchmark:
            (
                BENCHMARKS
                + "plot_hydrogen_network/elec_s{simpl}_{clusters}_l{ll}_{opts}_{sector_opts}_{planning_horizons}"
            )
        conda:
            "../envs/environment.yaml"
        script:
            "../scripts/plot_hydrogen_network.py"

    rule plot_gas_network:
        params:
            plotting=config["plotting"],
        input:
            network=RESULTS
            + "postnetworks/elec_s{simpl}_{clusters}_l{ll}_{opts}_{sector_opts}_{planning_horizons}.nc",
            regions=RESOURCES + "regions_onshore_elec_s{simpl}_{clusters}.geojson",
        output:
            map=RESULTS
            + "maps/elec_s{simpl}_{clusters}_l{ll}_{opts}_{sector_opts}-ch4_network_{planning_horizons}.pdf",
        threads: 2
        resources:
            mem_mb=10000,
        benchmark:
            (
                BENCHMARKS
                + "plot_gas_network/elec_s{simpl}_{clusters}_l{ll}_{opts}_{sector_opts}_{planning_horizons}"
            )
        conda:
            "../envs/environment.yaml"
        script:
            "../scripts/plot_gas_network.py"


if config["foresight"] == "perfect":

    rule plot_power_network_perfect:
        params:
            plotting=config["plotting"],
        input:
            network=RESULTS
            + "postnetworks/elec_s{simpl}_{clusters}_l{ll}_{opts}_{sector_opts}_brownfield_all_years.nc",
            regions=RESOURCES + "regions_onshore_elec_s{simpl}_{clusters}.geojson",
        output:
            **{
                f"map_{year}": RESULTS
                + "maps/elec_s{simpl}_{clusters}_l{ll}_{opts}_{sector_opts}-costs-all_"
                + f"{year}.pdf"
                for year in config["scenario"]["planning_horizons"]
            },
        threads: 2
        resources:
            mem_mb=10000,
        benchmark:
            BENCHMARKS
            +"postnetworks/elec_s{simpl}_{clusters}_l{ll}_{opts}_{sector_opts}_brownfield_all_years_benchmark"
        conda:
            "../envs/environment.yaml"
        script:
            "../scripts/plot_power_network_perfect.py"


rule copy_config:
    params:
        RDIR=RDIR,
    output:
        RESULTS + "config.yaml",
    threads: 1
    resources:
        mem_mb=1000,
    benchmark:
        BENCHMARKS + "copy_config"
    conda:
        "../envs/environment.yaml"
    script:
        "../scripts/copy_config.py"


rule make_summary:
    params:
        foresight=config["foresight"],
        costs=config["costs"],
        snapshots={k: config["snapshots"][k] for k in ["start", "end", "inclusive"]},
        scenario=config["scenario"],
        RDIR=RDIR,
    input:
        expand(
            RESULTS + "maps/power-network-s{simpl}-{clusters}.pdf",
            **config["scenario"]
        ),
        networks=expand(
            RESULTS
            + "postnetworks/elec_s{simpl}_{clusters}_l{ll}_{opts}_{sector_opts}_{planning_horizons}.nc",
            **config["scenario"]
        ),
        costs="data/costs_{}.csv".format(config["costs"]["year"])
        if config["foresight"] == "overnight"
        else "data/costs_{}.csv".format(config["scenario"]["planning_horizons"][0]),
<<<<<<< HEAD
        ac_plot=expand(
            RESULTS + "maps/power-network-s{simpl}-{clusters}.pdf",
            **config["scenario"]
        ),
=======
>>>>>>> d6288d3d
        costs_plot=expand(
            RESULTS
            + "maps/elec_s{simpl}_{clusters}_l{ll}_{opts}_{sector_opts}-costs-all_{planning_horizons}.pdf",
            **config["scenario"]
        ),
        h2_plot=expand(
            RESULTS
            + "maps/elec_s{simpl}_{clusters}_l{ll}_{opts}_{sector_opts}-h2_network_{planning_horizons}.pdf"
            if config["sector"]["H2_network"]
            else [],
            **config["scenario"]
        ),
        ch4_plot=expand(
            RESULTS
            + "maps/elec_s{simpl}_{clusters}_l{ll}_{opts}_{sector_opts}-ch4_network_{planning_horizons}.pdf"
            if config["sector"]["gas_network"]
            else [],
            **config["scenario"]
        ),
    output:
        nodal_costs=RESULTS + "csvs/nodal_costs.csv",
        nodal_capacities=RESULTS + "csvs/nodal_capacities.csv",
        nodal_cfs=RESULTS + "csvs/nodal_cfs.csv",
        cfs=RESULTS + "csvs/cfs.csv",
        costs=RESULTS + "csvs/costs.csv",
        capacities=RESULTS + "csvs/capacities.csv",
        curtailment=RESULTS + "csvs/curtailment.csv",
        energy=RESULTS + "csvs/energy.csv",
        supply=RESULTS + "csvs/supply.csv",
        supply_energy=RESULTS + "csvs/supply_energy.csv",
        prices=RESULTS + "csvs/prices.csv",
        weighted_prices=RESULTS + "csvs/weighted_prices.csv",
        market_values=RESULTS + "csvs/market_values.csv",
        price_statistics=RESULTS + "csvs/price_statistics.csv",
        metrics=RESULTS + "csvs/metrics.csv",
    threads: 2
    resources:
        mem_mb=10000,
    log:
        LOGS + "make_summary.log",
    benchmark:
        BENCHMARKS + "make_summary"
    conda:
        "../envs/environment.yaml"
    script:
        "../scripts/make_summary.py"


rule plot_summary:
    params:
        countries=config["countries"],
        planning_horizons=config["scenario"]["planning_horizons"],
        sector_opts=config["scenario"]["sector_opts"],
        emissions_scope=config["energy"]["emissions"],
        eurostat_report_year=config["energy"]["eurostat_report_year"],
        plotting=config["plotting"],
        RDIR=RDIR,
    input:
        costs=RESULTS + "csvs/costs.csv",
        energy=RESULTS + "csvs/energy.csv",
        balances=RESULTS + "csvs/supply_energy.csv",
        eurostat=input_eurostat,
        co2="data/bundle-sector/eea/UNFCCC_v23.csv",
    output:
        costs=RESULTS + "graphs/costs.pdf",
        energy=RESULTS + "graphs/energy.pdf",
        balances=RESULTS + "graphs/balances-energy.pdf",
    threads: 2
    resources:
        mem_mb=10000,
    log:
        LOGS + "plot_summary.log",
    benchmark:
        BENCHMARKS + "plot_summary"
    conda:
        "../envs/environment.yaml"
    script:
        "../scripts/plot_summary.py"


STATISTICS_BARPLOTS = [
    "capacity_factor",
    "installed_capacity",
    "optimal_capacity",
    "capital_expenditure",
    "operational_expenditure",
    "curtailment",
    "supply",
    "withdrawal",
    "market_value",
]


rule plot_elec_statistics:
    params:
        plotting=config["plotting"],
        barplots=STATISTICS_BARPLOTS,
    input:
        network=RESULTS + "networks/elec_s{simpl}_{clusters}_ec_l{ll}_{opts}.nc",
    output:
        **{
            f"{plot}_bar": RESULTS
            + f"figures/statistics_{plot}_bar_elec_s{{simpl}}_{{clusters}}_ec_l{{ll}}_{{opts}}.pdf"
            for plot in STATISTICS_BARPLOTS
        },
        barplots_touch=RESULTS
        + "figures/.statistics_plots_elec_s{simpl}_{clusters}_ec_l{ll}_{opts}",
    script:
        "../scripts/plot_statistics.py"<|MERGE_RESOLUTION|>--- conflicted
+++ resolved
@@ -162,13 +162,10 @@
         costs="data/costs_{}.csv".format(config["costs"]["year"])
         if config["foresight"] == "overnight"
         else "data/costs_{}.csv".format(config["scenario"]["planning_horizons"][0]),
-<<<<<<< HEAD
         ac_plot=expand(
             RESULTS + "maps/power-network-s{simpl}-{clusters}.pdf",
             **config["scenario"]
         ),
-=======
->>>>>>> d6288d3d
         costs_plot=expand(
             RESULTS
             + "maps/elec_s{simpl}_{clusters}_l{ll}_{opts}_{sector_opts}-costs-all_{planning_horizons}.pdf",
