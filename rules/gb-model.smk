# SPDX-FileCopyrightText: gb-dispatch-model contributors
#
# SPDX-License-Identifier: MIT


import os
import subprocess
from zipfile import ZipFile
from pathlib import Path


# Rule to download and extract ETYS boundary data
rule download_data:
    message:
        "Download {wildcards.gb_data} GB model data."
    output:
        downloaded="data/gb-model/downloaded/{gb_data}",
    params:
        url=lambda wildcards: config["urls"][Path(wildcards.gb_data).stem],
    log:
        logs("download_{gb_data}.log"),
    localrule: True
    conda:
        "../envs/gb-model/workflow.yaml"
    shell:
        "curl -sSLvo {output} {params.url}"


# Rule to create region shapes using create_region_shapes.py
rule create_region_shapes:
    input:
        country_shapes=resources("country_shapes.geojson"),
        etys_boundary_lines="data/gb-model/downloaded/gb-etys-boundaries.zip",
    output:
        raw_region_shapes=resources("gb-model/raw_region_shapes.geojson"),
    log:
        logs("raw_region_shapes.log"),
    resources:
        mem_mb=1000,
    conda:
        "../envs/gb-model/workflow.yaml"
    script:
        "../scripts/gb_model/create_region_shapes.py"


# Rule to manually merge raw_region_shapes
rule manual_region_merger:
    input:
        raw_region_shapes=rules.create_region_shapes.output.raw_region_shapes,
        country_shapes=resources("country_shapes.geojson"),
    output:
        merged_shapes=resources("gb-model/merged_shapes.geojson"),
    log:
        logs("manual_region_merger.log"),
    resources:
        mem_mb=1000,
    conda:
        "../envs/gb-model/workflow.yaml"
    script:
        "../scripts/gb_model/manual_region_merger.py"


# Rule to retrieve generation unit unavailability data from ENTSO-E
rule retrieve_entsoe_unavailability_data:
    message:
        "Retrieve data from ENTSOE API for generator {wildcards.business_type} unavailability in {wildcards.zone} bidding zone"
    output:
        xml_base_dir=directory("data/gb-model/entsoe_api/{zone}/{business_type}"),
    params:
        start_date=config["entsoe_unavailability"]["start_date"],
        end_date=config["entsoe_unavailability"]["end_date"],
        bidding_zones=config["entsoe_unavailability"]["bidding_zones"],
        business_types=config["entsoe_unavailability"]["business_types"],
        max_request_days=config["entsoe_unavailability"]["max_request_days"],
        api_params=config["entsoe_unavailability"]["api_params"],
    log:
        logs("retrieve_entsoe_unavailability_data_{zone}_{business_type}.log"),
    resources:
        mem_mb=1000,
    conda:
        "../envs/gb-model/workflow.yaml"
    script:
        "../scripts/gb_model/retrieve_entsoe_unavailability_data.py"


rule process_entsoe_unavailability_data:
    input:
        xml_base_dir="data/gb-model/entsoe_api/{zone}/{business_type}",
    output:
        unavailability=resources(
            "gb-model/{zone}_{business_type}_generator_unavailability.csv"
        ),
    log:
        logs("process_entsoe_unavailability_data_{zone}_{business_type}.log"),
    params:
        business_type_codes=config["entsoe_unavailability"]["api_params"][
            "business_types"
        ],
    resources:
        mem_mb=1000,
    conda:
        "../envs/gb-model/workflow.yaml"
    script:
        "../scripts/gb_model/process_entsoe_unavailability_data.py"


rule generator_monthly_unavailability:
    input:
        planned=resources("gb-model/{zone}_planned_generator_unavailability.csv"),
        forced=resources("gb-model/{zone}_forced_generator_unavailability.csv"),
        powerplants=resources("powerplants_s_all.csv"),
    params:
        carrier_mapping=config["entsoe_unavailability"]["carrier_mapping"],
        resource_type_mapping=config["entsoe_unavailability"]["resource_type_mapping"],
        start_date=config["entsoe_unavailability"]["start_date"],
        end_date=config["entsoe_unavailability"]["end_date"],
        max_unavailable_days=config["entsoe_unavailability"]["max_unavailable_days"],
    output:
        csv=resources("gb-model/{zone}_generator_monthly_unavailability.csv"),
    log:
        logs("{zone}_generator_monthly_unavailability.log"),
    conda:
        "../envs/gb-model/workflow.yaml"
    script:
        "../scripts/gb_model/generator_monthly_unavailability.py"


rule extract_transmission_availability:
    input:
        pdf_report="data/gb-model/downloaded/transmission-availability.pdf",
    output:
        csv=resources("gb-model/transmission_availability.csv"),
    log:
        logs("extract_transmission_availability.log"),
    conda:
        "../envs/gb-model/workflow.yaml"
    script:
        "../scripts/gb_model/extract_transmission_availability.py"


rule extract_fes_workbook_sheet:
    message:
        "Extract FES workbook sheet {wildcards.fes_sheet} for FES-{wildcards.fes_year} and process into machine-readable, 'tidy' dataframe format according to defined configuration."
    input:
        workbook="data/gb-model/downloaded/fes-{fes_year}-workbook.xlsx",
    output:
        csv=resources("gb-model/fes/{fes_year}/{fes_sheet}.csv"),
    params:
        sheet_extract_config=lambda wildcards: config["fes-sheet-config"][
            int(wildcards.fes_year)
        ][wildcards.fes_sheet],
    log:
        logs("extract_fes-{fes_year}_{fes_sheet}.log"),
    script:
        "../scripts/gb_model/extract_fes_sheet.py"


rule process_fes_eur_data:
    message:
        "Process FES-compatible European scenario workbook."
    params:
        scenario=config["fes"]["eur"]["scenario"],
        year_range=config["fes"]["year_range_incl"],
        countries=config["countries"],
    input:
        eur_supply="data/gb-model/downloaded/eur-supply-table.csv",
    output:
        csv=resources("gb-model/national_eur_data.csv"),
    log:
        logs("process_fes_eur_data.log"),
    script:
        "../scripts/gb_model/process_fes_eur_data.py"


rule process_fes_gsp_data:
    message:
        "Process FES workbook sheet BB1 together with metadata from sheet BB2."
    params:
        scenario=config["fes"]["gb"]["scenario"],
        year_range=config["fes"]["year_range_incl"],
    input:
        bb1_sheet=resources("gb-model/fes/2021/BB1.csv"),
        bb2_sheet=resources("gb-model/fes/2021/BB2.csv"),
        gsp_coordinates="data/gb-model/downloaded/gsp-coordinates.csv",
        regions=resources("gb-model/merged_shapes.geojson"),
    output:
        csv=resources("gb-model/regional_gb_data.csv"),
    log:
        logs("process_fes_gsp_data.log"),
    script:
        "../scripts/gb_model/process_fes_gsp_data.py"


rule create_powerplants_table:
    message:
        "Tabulate powerplant data GSP-wise from FES workbook sheet BB1 and EU supply data"
    params:
        gb_config=config["fes"]["gb"],
        eur_config=config["fes"]["eur"],
        default_set=config["fes"]["default_set"],
    input:
        gsp_data=resources("gb-model/regional_gb_data.csv"),
        eur_data=resources("gb-model/national_eur_data.csv"),
    output:
        csv=resources("gb-model/fes_p_nom.csv"),
    log:
        logs("create_powerplants_table.log"),
    script:
        "../scripts/gb_model/create_powerplants_table.py"


rule create_interconnectors_table:
    input:
        regions=resources("gb-model/merged_shapes.geojson"),
    output:
        gsp_data=resources("gb-model/interconnectors_p_nom.csv"),
    params:
        interconnector_config=config["interconnectors"],
        year_range=config["fes"]["year_range_incl"],
    log:
        logs("create_interconnectors_table.log"),
    script:
        "../scripts/gb_model/create_interconnectors_table.py"


rule create_hydrogen_demand_table:
    message:
        "Process hydrogen demand data from FES workbook into CSV format"
    params:
        scenario=config["fes"]["gb"]["scenario"],
        year_range=config["fes"]["year_range_incl"],
        fes_demand_sheets=config["fes"]["hydrogen"]["demand"]["annual_demand_sheets"],
        other_sectors_list=config["fes"]["hydrogen"]["demand"]["other_sectors_list"],
    input:
        demand_sheets=lambda wildcards: [
            resources(f"gb-model/fes/{year}/{sheet}.csv")
            for year, sheets in config["fes"]["hydrogen"]["demand"][
                "annual_demand_sheets"
            ].items()
            for sheet in sheets.values()
        ],
    output:
        hydrogen_demand=resources("gb-model/fes_hydrogen_demand.csv"),
    log:
        logs("create_hydrogen_demand_table.log"),
    script:
        "../scripts/gb_model/create_hydrogen_demand_table.py"


rule create_grid_electrolysis_table:
    message:
        "Process hydrogen electrolysis data from FES workbook into CSV format"
    input:
        regional_gb_data=resources("gb-model/regional_gb_data.csv"),
    output:
        grid_electrolysis_capacities=resources(
            "gb-model/fes_grid_electrolysis_capacities.csv"
        ),
    log:
        logs("create_grid_electrolysis_table.log"),
    script:
        "../scripts/gb_model/create_grid_electrolysis_table.py"


rule create_hydrogen_supply_table:
    message:
        "Process hydrogen supply data from FES workbook into CSV format"
    params:
        scenario=config["fes"]["gb"]["scenario"],
        year_range=config["fes"]["year_range_incl"],
        fes_supply_sheets=config["fes"]["hydrogen"]["supply"]["supply_sheets"],
        exogeneous_supply_list=config["fes"]["hydrogen"]["supply"][
            "exogeneous_supply_list"
        ],
    input:
        supply_sheets=lambda wildcards: [
            resources(f"gb-model/fes/{year}/{sheet}.csv")
            for year, sheets in config["fes"]["hydrogen"]["supply"][
                "supply_sheets"
            ].items()
            for sheet in sheets.values()
        ],
    output:
        hydrogen_supply=resources("gb-model/fes_hydrogen_supply.csv"),
    log:
        logs("create_hydrogen_supply_table.log"),
    script:
        "../scripts/gb_model/create_hydrogen_supply_table.py"


rule create_off_grid_electrolysis_demand:
    message:
        "Process electricity demand of off-grid electrolysis from FES workbook into CSV format"
    params:
        scenario=config["fes"]["gb"]["scenario"],
        year_range=config["fes"]["year_range_incl"],
        fes_supply_sheets=config["fes"]["hydrogen"]["supply"]["supply_sheets"],
    input:
        supply_sheets=lambda wildcards: [
            resources(f"gb-model/fes/{year}/{sheet}.csv")
            for year, sheets in config["fes"]["hydrogen"]["supply"][
                "supply_sheets"
            ].items()
            for sheet in sheets.values()
        ],
        grid_electrolysis_capacities=resources(
            "gb-model/fes_grid_electrolysis_capacities.csv"
        ),
    output:
        electricity_demand=resources(
            "gb-model/fes_off_grid_electrolysis_electricity_demand.csv"
        ),
    log:
        logs("create_off_grid_electrolysis_demand.log"),
    script:
        "../scripts/gb_model/create_off_grid_electrolysis_demand.py"


rule create_hydrogen_storage_table:
    message:
        "Process hydrogen storage data from FES workbook into CSV format"
    params:
        scenario=config["fes"]["gb"]["scenario"],
        year_range=config["fes"]["year_range_incl"],
        fes_storage_sheets=config["fes"]["hydrogen"]["storage"]["storage_sheets"],
        interpolation_method=config["fes"]["hydrogen"]["storage"][
            "interpolation_method"
        ],
    input:
        storage_sheet=lambda wildcards: [
            resources(f"gb-model/fes/{year}/{sheet}.csv")
            for year, sheets in config["fes"]["hydrogen"]["storage"][
                "storage_sheets"
            ].items()
            for sheet in sheets.values()
        ],
    output:
        hydrogen_storage=resources("gb-model/fes_hydrogen_storage.csv"),
    log:
        logs("create_hydrogen_storage_table.log"),
    script:
        "../scripts/gb_model/create_hydrogen_storage_table.py"


<<<<<<< HEAD
rule create_ev_demand_profile:
    message:
        "Process EV demand profile into CSV format"
=======
rule create_ev_demand_table:
    message:
        "Process EV demand from FES workbook into CSV format"
>>>>>>> 900e9d2e
    params:
        scenario=config["fes"]["gb"]["scenario"],
        year_range=config["fes"]["year_range_incl"],
    input:
<<<<<<< HEAD
        ev_demand=resources("gb-model/fes_ev_demand.csv"),
    output:
        ev_demand_profile=resources("gb-model/ev_demand_profile.csv"),
    log:
        logs("create_ev_demand_profile.log"),
    script:
        "../scripts/gb_model/create_ev_demand_profile.py"      
=======
        regional_gb_data=resources("gb-model/regional_gb_data.csv"),
    output:
        ev_demand=resources("gb-model/fes_ev_demand.csv"),
    log:
        logs("create_ev_demand_table.log"),
    script:
        "../scripts/gb_model/create_ev_demand_table.py"
>>>>>>> 900e9d2e


rule compose_network:
    input:
        unpack(input_profile_tech),
        network=resources("networks/base_s_{clusters}.nc"),
        powerplants=resources("powerplants_s_{clusters}.csv"),
        tech_costs=lambda w: resources(
            f"costs_{config_provider('costs', 'year')(w)}.csv"
        ),
        hydro_capacities=ancient("data/hydro_capacities.csv"),
        intermediate_data=[
            resources("gb-model/transmission_availability.csv"),
            expand(
                resources(
                    "gb-model/{zone}_{business_type}_generator_unavailability.csv"
                ),
                zone=config["entsoe_unavailability"]["bidding_zones"],
                business_type=config["entsoe_unavailability"]["business_types"],
            ),
            resources("gb-model/merged_shapes.geojson"),
            resources("gb-model/fes_p_nom.csv"),
            resources("gb-model/interconnectors_p_nom.csv"),
            resources("gb-model/GB_generator_monthly_unavailability.csv"),
            resources("gb-model/fes_hydrogen_demand.csv"),
            resources("gb-model/fes_grid_electrolysis_capacities.csv"),
            resources("gb-model/fes_hydrogen_supply.csv"),
            resources("gb-model/fes_off_grid_electrolysis_electricity_demand.csv"),
            resources("gb-model/fes_hydrogen_storage.csv"),
            resources("gb-model/fes_ev_demand.csv"),
        ],
    output:
        network=resources("networks/composed_{clusters}.nc"),
    params:
        countries=config["countries"],
        costs_config=config["costs"],
        electricity=config["electricity"],
        clustering=config["clustering"],
        renewable=config["renewable"],
        lines=config["lines"],
    log:
        logs("compose_network_{clusters}.log"),
    resources:
        mem_mb=4000,
    conda:
        "../envs/environment.yaml"
    script:
        "../scripts/gb_model/compose_network.py"


rule compose_networks:
    input:
        expand(
            resources("networks/composed_{clusters}.nc"),
            **config["scenario"],
            run=config["run"]["name"],
        ),<|MERGE_RESOLUTION|>--- conflicted
+++ resolved
@@ -342,36 +342,36 @@
         "../scripts/gb_model/create_hydrogen_storage_table.py"
 
 
-<<<<<<< HEAD
+rule create_ev_demand_table:
+    message:
+        "Process EV demand from FES workbook into CSV format"
+    params:
+        scenario=config["fes"]["gb"]["scenario"],
+        year_range=config["fes"]["year_range_incl"],
+    input:
+        regional_gb_data=resources("gb-model/regional_gb_data.csv"),
+    output:
+        ev_demand=resources("gb-model/fes_ev_demand.csv"),
+    log:
+        logs("create_ev_demand_table.log"),
+    script:
+        "../scripts/gb_model/create_ev_demand_table.py"
+
+
 rule create_ev_demand_profile:
     message:
         "Process EV demand profile into CSV format"
-=======
-rule create_ev_demand_table:
-    message:
-        "Process EV demand from FES workbook into CSV format"
->>>>>>> 900e9d2e
-    params:
-        scenario=config["fes"]["gb"]["scenario"],
-        year_range=config["fes"]["year_range_incl"],
-    input:
-<<<<<<< HEAD
+    params:
+        scenario=config["fes"]["gb"]["scenario"],
+        year_range=config["fes"]["year_range_incl"],
+    input:
         ev_demand=resources("gb-model/fes_ev_demand.csv"),
     output:
         ev_demand_profile=resources("gb-model/ev_demand_profile.csv"),
     log:
         logs("create_ev_demand_profile.log"),
     script:
-        "../scripts/gb_model/create_ev_demand_profile.py"      
-=======
-        regional_gb_data=resources("gb-model/regional_gb_data.csv"),
-    output:
-        ev_demand=resources("gb-model/fes_ev_demand.csv"),
-    log:
-        logs("create_ev_demand_table.log"),
-    script:
-        "../scripts/gb_model/create_ev_demand_table.py"
->>>>>>> 900e9d2e
+        "../scripts/gb_model/create_ev_demand_profile.py"  
 
 
 rule compose_network:
