# SPDX-FileCopyrightText: gb-dispatch-model contributors
#
# SPDX-License-Identifier: MIT


import os
import subprocess
from zipfile import ZipFile
from pathlib import Path


# Rule to download and extract ETYS boundary data
rule download_data:
    message:
        "Download {wildcards.gb_data} GB model data."
    output:
        downloaded="data/gb-model/downloaded/{gb_data}",
    params:
        url=lambda wildcards: config["urls"][Path(wildcards.gb_data).stem],
    log:
        logs("download_{gb_data}.log"),
    localrule: True
    shell:
        "curl -sSLo {output} {params.url}"


# Rule to create region shapes using create_region_shapes.py
rule create_region_shapes:
    input:
        country_shapes=resources("country_shapes.geojson"),
        etys_boundary_lines="data/gb-model/downloaded/gb-etys-boundaries.zip",
    output:
        raw_region_shapes=resources("gb-model/raw_region_shapes.geojson"),
    params:
        area_loss_tolerance_percent=config["region_operations"][
            "area_loss_tolerance_percent"
        ],
        min_region_area=config["region_operations"]["min_region_area"],
    log:
        logs("raw_region_shapes.log"),
    resources:
        mem_mb=1000,
    script:
        "../scripts/gb_model/create_region_shapes.py"


# Rule to manually merge raw_region_shapes
rule manual_region_merger:
    input:
        raw_region_shapes=rules.create_region_shapes.output.raw_region_shapes,
        country_shapes=resources("country_shapes.geojson"),
    output:
        merged_shapes=resources("gb-model/merged_shapes.geojson"),
    log:
        logs("manual_region_merger.log"),
    resources:
        mem_mb=1000,
    script:
        "../scripts/gb_model/manual_region_merger.py"


# Rule to retrieve generation unit unavailability data from ENTSO-E
rule retrieve_entsoe_unavailability_data:
    message:
        "Retrieve data from ENTSOE API for generator {wildcards.business_type} unavailability in {wildcards.zone} bidding zone"
    output:
        xml_base_dir=directory("data/gb-model/entsoe_api/{zone}/{business_type}"),
    params:
        start_date=config["entsoe_unavailability"]["start_date"],
        end_date=config["entsoe_unavailability"]["end_date"],
        bidding_zones=config["entsoe_unavailability"]["bidding_zones"],
        business_types=config["entsoe_unavailability"]["business_types"],
        max_request_days=config["entsoe_unavailability"]["max_request_days"],
        api_params=config["entsoe_unavailability"]["api_params"],
    log:
        logs("retrieve_entsoe_unavailability_data_{zone}_{business_type}.log"),
    resources:
        mem_mb=1000,
    script:
        "../scripts/gb_model/retrieve_entsoe_unavailability_data.py"


rule process_entsoe_unavailability_data:
    input:
        xml_base_dir="data/gb-model/entsoe_api/{zone}/{business_type}",
    output:
        unavailability=resources(
            "gb-model/{zone}_{business_type}_generator_unavailability.csv"
        ),
    log:
        logs("process_entsoe_unavailability_data_{zone}_{business_type}.log"),
    params:
        business_type_codes=config["entsoe_unavailability"]["api_params"][
            "business_types"
        ],
    resources:
        mem_mb=1000,
    script:
        "../scripts/gb_model/process_entsoe_unavailability_data.py"


rule generator_monthly_unavailability:
    input:
        planned=resources("gb-model/{zone}_planned_generator_unavailability.csv"),
        forced=resources("gb-model/{zone}_forced_generator_unavailability.csv"),
        powerplants=resources("powerplants_s_all.csv"),
    params:
        carrier_mapping=config["entsoe_unavailability"]["carrier_mapping"],
        resource_type_mapping=config["entsoe_unavailability"]["resource_type_mapping"],
        start_date=config["entsoe_unavailability"]["start_date"],
        end_date=config["entsoe_unavailability"]["end_date"],
        max_unavailable_days=config["entsoe_unavailability"]["max_unavailable_days"],
    output:
        csv=resources("gb-model/{zone}_generator_monthly_unavailability.csv"),
    log:
        logs("{zone}_generator_monthly_unavailability.log"),
    script:
        "../scripts/gb_model/generator_monthly_unavailability.py"


rule extract_transmission_availability:
    input:
        pdf_report="data/gb-model/downloaded/transmission-availability-{report_year}.pdf",
    output:
        csv=resources("gb-model/transmission-availability-{report_year}.csv"),
    log:
        logs("extract_transmission_availability_{report_year}.log"),
    script:
        "../scripts/gb_model/extract_transmission_availability.py"


rule process_transmission_availability:
    input:
        unavailability=expand(
            resources("gb-model/{report}.csv"),
            report=[
                i for i in config["urls"] if i.startswith("transmission-availability-")
            ],
        ),
    output:
        csv=resources("gb-model/transmission_availability.csv"),
    params:
        random_seeds=config["transmission_availability"]["random_seeds"],
    log:
        logs("process_transmission_availability.log"),
    script:
        "../scripts/gb_model/process_transmission_availability.py"


rule extract_fes_workbook_sheet:
    message:
        "Extract FES workbook sheet {wildcards.fes_sheet} for FES-{wildcards.fes_year} and process into machine-readable, 'tidy' dataframe format according to defined configuration."
    input:
        workbook="data/gb-model/downloaded/fes-{fes_year}-workbook.xlsx",
    output:
        csv=resources("gb-model/fes/{fes_year}/{fes_sheet}.csv"),
    params:
        sheet_extract_config=lambda wildcards: config["fes-sheet-config"][
            int(wildcards.fes_year)
        ][wildcards.fes_sheet],
    log:
        logs("extract_fes_workbook_sheet-{fes_year}_{fes_sheet}.log"),
    script:
        "../scripts/gb_model/extract_fes_workbook_sheet.py"


rule unzip_fes_costing_workbook:
    message:
        "Unzip FES costing workbook"
    input:
        "data/gb-model/downloaded/fes-costing-workbook.zip",
    output:
        "data/gb-model/fes-costing-workbook.xlsx",
    shell:
        "unzip -p {input} 'FES20 Costing Workbook (1).xlsx' > {output}"


use rule extract_fes_workbook_sheet as extract_fes_costing_workbook_sheet with:
    message:
        "Extract FES costing workbook sheet {wildcards.fes_sheet} and process into machine-readable, 'tidy' dataframe format according to defined configuration."
    input:
        workbook="data/gb-model/fes-costing-workbook.xlsx",
    output:
        csv=resources("gb-model/fes-costing/{fes_sheet}.csv"),
    params:
        sheet_extract_config=lambda wildcards: config["fes-costing-sheet-config"][
            wildcards.fes_sheet
        ],
    log:
        logs("extract_fes_costing_workbook_sheet-{fes_sheet}.log"),


rule process_fes_eur_data:
    message:
        "Process FES-compatible European scenario workbook."
    params:
        scenario=config["fes"]["eur"]["scenario"],
        year_range=config["fes"]["year_range_incl"],
        countries=config["countries"],
    input:
        eur_supply="data/gb-model/downloaded/eur-supply-table.csv",
    output:
        csv=resources("gb-model/national_eur_data.csv"),
    log:
        logs("process_fes_eur_data.log"),
    script:
        "../scripts/gb_model/process_fes_eur_data.py"


rule process_dukes_current_capacities:
    message:
        "Assign current capacities to GB model regions and PyPSA-Eur carriers"
    input:
        regions=resources("gb-model/merged_shapes.geojson"),
        regions_offshore=resources("regions_offshore_base_s_{clusters}.geojson"),
        dukes_data="data/gb-model/downloaded/dukes-5.11.xlsx",
    output:
        csv=resources("gb-model/dukes-current-capacity-{clusters}.csv"),
    log:
        logs("process_dukes_current_capacities_{clusters}.log"),
    params:
        sheet_config=config["dukes-5.11"]["sheet-config"],
        target_crs=config["target_crs"],
    script:
        "../scripts/gb_model/process_dukes_current_capacities.py"


rule process_fes_gsp_data:
    message:
        "Process FES workbook sheet BB1 together with metadata from sheet BB2."
    params:
        scenario=config["fes"]["gb"]["scenario"],
        year_range=config["fes"]["year_range_incl"],
        target_crs=config["target_crs"],
        fill_gsp_lat_lons=config["fill-gsp-lat-lons"],
    input:
        bb1_sheet=resources("gb-model/fes/2021/BB1.csv"),
        bb2_sheet=resources("gb-model/fes/2021/BB2.csv"),
        gsp_coordinates="data/gb-model/downloaded/gsp-coordinates.csv",
        regions=resources("gb-model/merged_shapes.geojson"),
    output:
        csv=resources("gb-model/regional_gb_data.csv"),
    log:
        logs("process_fes_gsp_data.log"),
    script:
        "../scripts/gb_model/process_fes_gsp_data.py"


rule create_powerplants_table:
    message:
        "Tabulate powerplant data GSP-wise from FES workbook sheet BB1 and EU supply data"
    params:
        default_characteristics=config["fes"]["default_characteristics"],
        gb_config=config["fes"]["gb"],
        eur_config=config["fes"]["eur"],
        dukes_config=config["dukes-5.11"],
        default_set=config["fes"]["default_set"],
    input:
        gsp_data=resources("gb-model/regional_gb_data.csv"),
        eur_data=resources("gb-model/national_eur_data.csv"),
        tech_costs=lambda w: resources(
            f"costs_{config_provider('costs', 'year')(w)}.csv"
        ),
        dukes_data=resources("gb-model/dukes-current-capacity-clustered.csv"),
    output:
        csv=resources("gb-model/fes_powerplants.csv"),
    log:
        logs("create_powerplants_table.log"),
    script:
        "../scripts/gb_model/create_powerplants_table.py"


rule create_interconnectors_table:
    input:
        regions=resources("gb-model/merged_shapes.geojson"),
    output:
        gsp_data=resources("gb-model/interconnectors_p_nom.csv"),
    params:
        interconnector_config=config["interconnectors"],
        year_range=config["fes"]["year_range_incl"],
        target_crs=config["target_crs"],
    log:
        logs("create_interconnectors_table.log"),
    script:
        "../scripts/gb_model/create_interconnectors_table.py"


rule create_hydrogen_demand_table:
    message:
        "Process hydrogen demand data from FES workbook into CSV format"
    params:
        scenario=config["fes"]["gb"]["scenario"],
        year_range=config["fes"]["year_range_incl"],
        fes_demand_sheets=config["fes"]["hydrogen"]["demand"]["annual_demand_sheets"],
        other_sectors_list=config["fes"]["hydrogen"]["demand"]["other_sectors_list"],
    input:
        demand_sheets=lambda wildcards: [
            resources(f"gb-model/fes/{year}/{sheet}.csv")
            for year, sheets in config["fes"]["hydrogen"]["demand"][
                "annual_demand_sheets"
            ].items()
            for sheet in sheets.values()
        ],
    output:
        hydrogen_demand=resources("gb-model/fes_hydrogen_demand.csv"),
    log:
        logs("create_hydrogen_demand_table.log"),
    script:
        "../scripts/gb_model/create_hydrogen_demand_table.py"


rule create_grid_electrolysis_table:
    message:
        "Process hydrogen electrolysis data from FES workbook into CSV format"
    input:
        regional_gb_data=resources("gb-model/regional_gb_data.csv"),
    output:
        grid_electrolysis_capacities=resources(
            "gb-model/fes_grid_electrolysis_capacities.csv"
        ),
    log:
        logs("create_grid_electrolysis_table.log"),
    script:
        "../scripts/gb_model/create_grid_electrolysis_table.py"


rule create_hydrogen_supply_table:
    message:
        "Process hydrogen supply data from FES workbook into CSV format"
    params:
        scenario=config["fes"]["gb"]["scenario"],
        year_range=config["fes"]["year_range_incl"],
        fes_supply_sheets=config["fes"]["hydrogen"]["supply"]["supply_sheets"],
        exogeneous_supply_list=config["fes"]["hydrogen"]["supply"][
            "exogeneous_supply_list"
        ],
    input:
        supply_sheets=lambda wildcards: [
            resources(f"gb-model/fes/{year}/{sheet}.csv")
            for year, sheets in config["fes"]["hydrogen"]["supply"][
                "supply_sheets"
            ].items()
            for sheet in sheets.values()
        ],
    output:
        hydrogen_supply=resources("gb-model/fes_hydrogen_supply.csv"),
    log:
        logs("create_hydrogen_supply_table.log"),
    script:
        "../scripts/gb_model/create_hydrogen_supply_table.py"


rule create_off_grid_electrolysis_demand:
    message:
        "Process electricity demand of off-grid electrolysis from FES workbook into CSV format"
    params:
        scenario=config["fes"]["gb"]["scenario"],
        year_range=config["fes"]["year_range_incl"],
        fes_supply_sheets=config["fes"]["hydrogen"]["supply"]["supply_sheets"],
    input:
        supply_sheets=lambda wildcards: [
            resources(f"gb-model/fes/{year}/{sheet}.csv")
            for year, sheets in config["fes"]["hydrogen"]["supply"][
                "supply_sheets"
            ].items()
            for sheet in sheets.values()
        ],
        grid_electrolysis_capacities=resources(
            "gb-model/fes_grid_electrolysis_capacities.csv"
        ),
    output:
        electricity_demand=resources(
            "gb-model/fes_off_grid_electrolysis_electricity_demand.csv"
        ),
    log:
        logs("create_off_grid_electrolysis_demand.log"),
    script:
        "../scripts/gb_model/create_off_grid_electrolysis_demand.py"


rule create_hydrogen_storage_table:
    message:
        "Process hydrogen storage data from FES workbook into CSV format"
    params:
        scenario=config["fes"]["gb"]["scenario"],
        year_range=config["fes"]["year_range_incl"],
        fes_storage_sheets=config["fes"]["hydrogen"]["storage"]["storage_sheets"],
        interpolation_method=config["fes"]["hydrogen"]["storage"][
            "interpolation_method"
        ],
    input:
        storage_sheet=lambda wildcards: [
            resources(f"gb-model/fes/{year}/{sheet}.csv")
            for year, sheets in config["fes"]["hydrogen"]["storage"][
                "storage_sheets"
            ].items()
            for sheet in sheets.values()
        ],
    output:
        hydrogen_storage=resources("gb-model/fes_hydrogen_storage.csv"),
    log:
        logs("create_hydrogen_storage_table.log"),
    script:
        "../scripts/gb_model/create_hydrogen_storage_table.py"


rule create_demand_table:
    message:
        "Process {wildcards.demand_type} demand from FES workbook into CSV format"
    params:
        demand_type=lambda wildcards: wildcards.demand_type,
        technology_detail=config["fes"]["gb"]["demand"]["Technology Detail"],
    input:
        regional_gb_data=resources("gb-model/regional_gb_data.csv"),
    output:
        demand=resources("gb-model/{demand_type}_demand.csv"),
    log:
        logs("create_{demand_type}_demand_table.log"),
    script:
        "../scripts/gb_model/create_demand_table.py"


rule create_flexibility_table:
    message:
        "Process {wildcards.flexibility_type} flexibility from FES workbook into CSV format"
    params:
        scenario=config["fes"]["gb"]["scenario"],
        year_range=config["fes"]["year_range_incl"],
        flexibility_type=lambda wildcards: wildcards.flexibility_type,
        technology_detail=config["fes"]["gb"]["flexibility"]["Technology Detail"],
    input:
        flexibility_sheet=resources("gb-model/fes/2021/FLX1.csv"),
    output:
        flexibility=resources("gb-model/{flexibility_type}_flexibility.csv"),
    log:
        logs("create_{flexibility_type}_flexibility_table.log"),
    script:
        "../scripts/gb_model/create_flexibility_table.py"


rule process_regional_flexibility_table:
    message:
        "Process regional {wildcards.flexibility_type} flexibility from FES workbook into CSV format"
    params:
        regional_distribution_reference=config["fes"]["gb"]["flexibility"][
            "regional_distribution_reference"
        ],
    input:
        flexibility=resources("gb-model/{flexibility_type}_flexibility.csv"),
        regional_gb_data=resources("gb-model/regional_gb_data.csv"),
    output:
        regional_flexibility=resources("gb-model/regional_{flexibility_type}.csv"),
    log:
        logs("process_regional_{flexibility_type}_flexibility_table.log"),
    script:
        "../scripts/gb_model/process_regional_flexibility_table.py"


rule cluster_baseline_electricity_demand_timeseries:
    message:
        "Cluster default PyPSA-Eur baseline electricity demand timeseries by bus"
    params:
        scaling_factor=config_provider("load", "scaling_factor"),
    input:
        load=resources("electricity_demand_base_s.nc"),
        busmap=resources("busmap_base_s_{clusters}.csv"),
    output:
        csv_file=resources("baseline_electricity_demand_s_{clusters}.csv"),
    log:
        logs("baseline_electricity_demand_s_{clusters}.log"),
    script:
        "../scripts/gb_model/cluster_baseline_electricity_demand_timeseries.py"


rule process_demand_shape:
    message:
        "Process {wildcards.demand_sector} demand profile shape into CSV format"
    params:
        demand_sector=lambda wildcards: wildcards.demand_sector,
    input:
        pypsa_eur_demand_timeseries=resources("{demand_sector}_demand_s_{clusters}.csv"),
    output:
        demand_shape=resources("gb-model/{demand_sector}_demand_shape_s_{clusters}.csv"),
    log:
        logs("{demand_sector}_demand_shape_s_{clusters}.log"),
    script:
        "../scripts/gb_model/process_demand_shape.py"


<<<<<<< HEAD
rule process_ev_demand_shape:
    message:
        "Process EV demand profile shape into CSV format"
    params:
        snapshots=config_provider("snapshots"),
        drop_leap_day=config_provider("enable", "drop_leap_day"),
        plug_in_offset=config["ev"]["plug_in_offset"],
        charging_duration=config["ev"]["charging_duration"],
    input:
        clustered_pop_layout=resources("pop_layout_base_s_{clusters}.csv"),
        traffic_data_KFZ="data/bundle/emobility/KFZ__count",
    output:
        demand_shape=resources("gb-model/ev_demand_shape_s_{clusters}.csv"),
    log:
        logs("ev_demand_shape_s_{clusters}.log"),
    script:
        "../scripts/gb_model/process_ev_demand_shape.py"
=======
rule create_ev_storage_table:
    message:
        "Process EV storage data from FES workbook into CSV format"
    params:
        scenario=config["fes"]["gb"]["scenario"],
        year_range=config["fes"]["year_range_incl"],
    input:
        storage_sheet=resources("gb-model/fes/2021/FL.14.csv"),
        flexibility_sheet=resources("gb-model/fes/2021/FLX1.csv"),
    output:
        storage_table=resources("gb-model/fes_ev_storage.csv"),
    log:
        logs("create_ev_storage_table.log"),
    script:
        "../scripts/gb_model/create_ev_storage_table.py"


rule process_regional_ev_storage:
    message:
        "Process regional EV storage data into CSV format"
    input:
        storage=resources("gb-model/fes_ev_storage.csv"),
        flexibility=resources("gb-model/regional_fes_ev_v2g.csv"),
    output:
        regional_storage=resources("gb-model/regional_fes_ev_storage.csv"),
    log:
        logs("process_regional_ev_storage.log"),
    script:
        "../scripts/gb_model/process_regional_ev_storage.py"
>>>>>>> c588d73b


rule create_chp_p_min_pu_profile:
    message:
        "Create CHP minimum operation profiles linked to heat demand"
    params:
        heat_to_power_ratio=config["chp"]["heat_to_power_ratio"],
        min_operation_level=config["chp"]["min_operation_level"],
        shutdown_threshold=config["chp"]["shutdown_threshold"],
    input:
        regions=resources("gb-model/merged_shapes.geojson"),
        heat_demand=resources("hourly_heat_demand_total_base_s_{clusters}.nc"),
    output:
        chp_p_min_pu=resources("gb-model/chp_p_min_pu_{clusters}.csv"),
    log:
        logs("create_chp_p_min_pu_profile_{clusters}.log"),
    script:
        "../scripts/gb_model/create_chp_p_min_pu_profile.py"


rule compose_network:
    params:
        countries=config["countries"],
        costs_config=config["costs"],
        electricity=config["electricity"],
        clustering=config["clustering"],
        renewable=config["renewable"],
        lines=config["lines"],
        enable_chp=config["chp"]["enable"],
    input:
        unpack(input_profile_tech),
        network=resources("networks/base_s_{clusters}.nc"),
        powerplants=resources("gb-model/fes_powerplants.csv"),
        tech_costs=lambda w: resources(
            f"costs_{config_provider('costs', 'year')(w)}.csv"
        ),
        hydro_capacities=ancient("data/hydro_capacities.csv"),
        chp_p_min_pu=resources("gb-model/chp_p_min_pu_{clusters}.csv"),
        intermediate_data=[
            resources("gb-model/transmission_availability.csv"),
            expand(
                resources(
                    "gb-model/{zone}_{business_type}_generator_unavailability.csv"
                ),
                zone=config["entsoe_unavailability"]["bidding_zones"],
                business_type=config["entsoe_unavailability"]["business_types"],
            ),
            resources("gb-model/merged_shapes.geojson"),
            resources("gb-model/fes_powerplants.csv"),
            resources("gb-model/interconnectors_p_nom.csv"),
            resources("gb-model/GB_generator_monthly_unavailability.csv"),
            resources("gb-model/fes_hydrogen_demand.csv"),
            resources("gb-model/fes_grid_electrolysis_capacities.csv"),
            resources("gb-model/fes_hydrogen_supply.csv"),
            resources("gb-model/fes_off_grid_electrolysis_electricity_demand.csv"),
            resources("gb-model/fes_hydrogen_storage.csv"),
            resources("gb-model/baseline_electricity_demand_shape_s_clustered.csv"),
            resources("gb-model/transport_demand_shape_s_clustered.csv"),
            resources("gb-model/fes-costing/AS.7 (Carbon Cost).csv"),
            resources("gb-model/fes-costing/AS.1 (Power Gen).csv"),
            expand(
                resources("gb-model/{demand_type}_demand.csv"),
                demand_type=config["fes"]["gb"]["demand"]["Technology Detail"].keys(),
            ),
            expand(
                [
                    resources("gb-model/{flexibility_type}_flexibility.csv"),
                    resources("gb-model/regional_{flexibility_type}.csv"),
                ],
                flexibility_type=config["fes"]["gb"]["flexibility"][
                    "Technology Detail"
                ].keys(),
            ),
            expand(
                resources("gb-model/{demand_sector}_demand_shape_s_clustered.csv"),
                demand_sector=[
                    x.replace("fes_", "")
                    for x in config["fes"]["gb"]["demand"]["Technology Detail"].keys()
                ],
            ),
            resources("gb-model/regional_fes_ev_storage.csv"),
        ],
    output:
        network=resources("networks/composed_{clusters}.nc"),
    log:
        logs("compose_network_{clusters}.log"),
    resources:
        mem_mb=4000,
    script:
        "../scripts/gb_model/compose_network.py"


rule compose_networks:
    input:
        expand(
            resources("networks/composed_{clusters}.nc"),
            **config["scenario"],
            run=config["run"]["name"],
        ),<|MERGE_RESOLUTION|>--- conflicted
+++ resolved
@@ -487,7 +487,6 @@
         "../scripts/gb_model/process_demand_shape.py"
 
 
-<<<<<<< HEAD
 rule process_ev_demand_shape:
     message:
         "Process EV demand profile shape into CSV format"
@@ -505,7 +504,8 @@
         logs("ev_demand_shape_s_{clusters}.log"),
     script:
         "../scripts/gb_model/process_ev_demand_shape.py"
-=======
+
+
 rule create_ev_storage_table:
     message:
         "Process EV storage data from FES workbook into CSV format"
@@ -535,7 +535,6 @@
         logs("process_regional_ev_storage.log"),
     script:
         "../scripts/gb_model/process_regional_ev_storage.py"
->>>>>>> c588d73b
 
 
 rule create_chp_p_min_pu_profile:
