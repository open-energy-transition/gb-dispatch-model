--- conflicted
+++ resolved
@@ -470,9 +470,6 @@
         "../scripts/gb_model/process_demand_shape.py"
 
 
-<<<<<<< HEAD
-demand_types=list(config["fes"]["gb"]["demand"]["Technology Detail"].keys())
-=======
 rule create_chp_p_min_pu_profile:
     message:
         "Create CHP minimum operation profiles linked to heat demand"
@@ -490,8 +487,7 @@
     script:
         "../scripts/gb_model/create_chp_p_min_pu_profile.py"
 
-
->>>>>>> 8fcd16c5
+demand_types=list(config["fes"]["gb"]["demand"]["Technology Detail"].keys())
 rule compose_network:
     params:
         countries=config["countries"],
@@ -501,6 +497,7 @@
         renewable=config["renewable"],
         lines=config["lines"],
         enable_chp=config["chp"]["enable"],
+        demand_types=[x.replace("fes_", "") for x in demand_types],
     input:
         unpack(input_profile_tech),
         network=resources("networks/base_s_{clusters}.nc"),
@@ -527,35 +524,11 @@
             resources("gb-model/fes_grid_electrolysis_capacities.csv"),
             resources("gb-model/fes_hydrogen_supply.csv"),
             resources("gb-model/fes_off_grid_electrolysis_electricity_demand.csv"),
-<<<<<<< HEAD
-            resources("gb-model/fes_hydrogen_storage.csv"),         
-=======
             resources("gb-model/fes_hydrogen_storage.csv"),
             resources("gb-model/baseline_electricity_demand_shape_s_clustered.csv"),
             resources("gb-model/transport_demand_shape_s_clustered.csv"),
             resources("gb-model/fes-costing/AS.7 (Carbon Cost).csv"),
             resources("gb-model/fes-costing/AS.1 (Power Gen).csv"),
-            expand(
-                resources("gb-model/{demand_type}_demand.csv"),
-                demand_type=config["fes"]["gb"]["demand"]["Technology Detail"].keys(),
-            ),
-            expand(
-                [
-                    resources("gb-model/{flexibility_type}_flexibility.csv"),
-                    resources("gb-model/regional_{flexibility_type}.csv"),
-                ],
-                flexibility_type=config["fes"]["gb"]["flexibility"][
-                    "Technology Detail"
-                ].keys(),
-            ),
-            expand(
-                resources("gb-model/{demand_sector}_demand_shape_s_clustered.csv"),
-                demand_sector=[
-                    x.replace("fes_", "")
-                    for x in config["fes"]["gb"]["demand"]["Technology Detail"].keys()
-                ],
-            ),
->>>>>>> 8fcd16c5
         ],
         demand=expand(
             resources("gb-model/{demand_type}_demand.csv"),
@@ -575,19 +548,7 @@
             ],
         ),
     output:
-<<<<<<< HEAD
         network=resources("networks/composed_{clusters}_{year}.nc"),
-    params:
-        countries=config["countries"],
-        costs_config=config["costs"],
-        electricity=config["electricity"],
-        clustering=config["clustering"],
-        renewable=config["renewable"],
-        lines=config["lines"],
-        demand_types=[x.replace("fes_", "") for x in demand_types],
-=======
-        network=resources("networks/composed_{clusters}.nc"),
->>>>>>> 8fcd16c5
     log:
         logs("compose_network_{clusters}_{year}.log"),
     resources:
