--- conflicted
+++ resolved
@@ -601,12 +601,8 @@
         enable_chp=config["chp"]["enable"],
     input:
         unpack(input_profile_tech),
-<<<<<<< HEAD
+        unpack(demands),
         network=resources("networks/base_s_clustered.nc"),
-=======
-        unpack(demands),
-        network=resources("networks/base_s_{clusters}.nc"),
->>>>>>> e0546c1a
         powerplants=resources("gb-model/fes_powerplants.csv"),
         tech_costs=lambda w: resources(
             f"costs_{config_provider('costs', 'year')(w)}.csv"
@@ -644,16 +640,6 @@
                     "Technology Detail"
                 ].keys(),
             ),
-<<<<<<< HEAD
-            expand(
-                resources("gb-model/{demand_sector}_demand_shape.csv"),
-                demand_sector=[
-                    x.replace("fes_", "")
-                    for x in config["fes"]["gb"]["demand"]["Technology Detail"].keys()
-                ],
-            ),
-=======
->>>>>>> e0546c1a
             resources("gb-model/regional_fes_ev_storage.csv"),
         ],
     output:
@@ -675,11 +661,7 @@
 rule compose_networks:
     input:
         expand(
-<<<<<<< HEAD
-            resources("networks/composed_clustered.nc"),
-=======
-            resources("networks/composed_{clusters}_{year}.nc"),
->>>>>>> e0546c1a
+            resources("networks/composed_clustered_{year}.nc"),
             **config["scenario"],
             run=config["run"]["name"],
             year=list(np.arange(year_range[0], year_range[1])),
