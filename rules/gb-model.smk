--- conflicted
+++ resolved
@@ -601,7 +601,6 @@
         "../scripts/gb_model/create_chp_p_min_pu_profile.py"
 
 
-<<<<<<< HEAD
 rule scale_boundary_capabilities:
     message:
         "Get scaling factors for boundary capabilities to align with the ETYS"
@@ -619,7 +618,8 @@
         logs("scale_boundary_capabilities.log"),
     script:
         "../scripts/gb_model/scale_boundary_capabilities.py"
-=======
+
+
 rule distribute_eur_demands:
     message:
         "Distribute total European neighbour annual demands into base electricity, heating, and transport"
@@ -639,7 +639,6 @@
         logs("distribute_eur_demands.log"),
     script:
         "../scripts/gb_model/distribute_eur_demands.py"
->>>>>>> c42a4387
 
 
 def demands(w):
