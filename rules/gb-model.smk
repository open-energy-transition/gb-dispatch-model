# SPDX-FileCopyrightText: gb-dispatch-model contributors
#
# SPDX-License-Identifier: MIT


import os
import subprocess
from zipfile import ZipFile
from pathlib import Path


# Rule to download and extract ETYS boundary data
rule download_data:
    message:
        "Download {wildcards.gb_data} GB model data."
    output:
        downloaded="data/gb-model/downloaded/{gb_data}",
    params:
        url=lambda wildcards: config["urls"][Path(wildcards.gb_data).stem],
    log:
        logs("download_{gb_data}.log"),
    localrule: True
    shell:
        "curl -sSLvo {output} {params.url}"


# Rule to create region shapes using create_region_shapes.py
rule create_region_shapes:
    input:
        country_shapes=resources("country_shapes.geojson"),
        etys_boundary_lines="data/gb-model/downloaded/gb-etys-boundaries.zip",
    output:
        raw_region_shapes=resources("gb-model/raw_region_shapes.geojson"),
    params:
        area_loss_tolerance_percent=config["region_operations"][
            "area_loss_tolerance_percent"
        ],
        min_region_area=config["region_operations"]["min_region_area"],
    log:
        logs("raw_region_shapes.log"),
    resources:
        mem_mb=1000,
    script:
        "../scripts/gb_model/create_region_shapes.py"


# Rule to manually merge raw_region_shapes
rule manual_region_merger:
    input:
        raw_region_shapes=rules.create_region_shapes.output.raw_region_shapes,
        country_shapes=resources("country_shapes.geojson"),
    output:
        merged_shapes=resources("gb-model/merged_shapes.geojson"),
    log:
        logs("manual_region_merger.log"),
    resources:
        mem_mb=1000,
    script:
        "../scripts/gb_model/manual_region_merger.py"


# Rule to retrieve generation unit unavailability data from ENTSO-E
rule retrieve_entsoe_unavailability_data:
    message:
        "Retrieve data from ENTSOE API for generator {wildcards.business_type} unavailability in {wildcards.zone} bidding zone"
    output:
        xml_base_dir=directory("data/gb-model/entsoe_api/{zone}/{business_type}"),
    params:
        start_date=config["entsoe_unavailability"]["start_date"],
        end_date=config["entsoe_unavailability"]["end_date"],
        bidding_zones=config["entsoe_unavailability"]["bidding_zones"],
        business_types=config["entsoe_unavailability"]["business_types"],
        max_request_days=config["entsoe_unavailability"]["max_request_days"],
        api_params=config["entsoe_unavailability"]["api_params"],
    log:
        logs("retrieve_entsoe_unavailability_data_{zone}_{business_type}.log"),
    resources:
        mem_mb=1000,
    script:
        "../scripts/gb_model/retrieve_entsoe_unavailability_data.py"


rule process_entsoe_unavailability_data:
    input:
        xml_base_dir="data/gb-model/entsoe_api/{zone}/{business_type}",
    output:
        unavailability=resources(
            "gb-model/{zone}_{business_type}_generator_unavailability.csv"
        ),
    log:
        logs("process_entsoe_unavailability_data_{zone}_{business_type}.log"),
    params:
        business_type_codes=config["entsoe_unavailability"]["api_params"][
            "business_types"
        ],
    resources:
        mem_mb=1000,
    script:
        "../scripts/gb_model/process_entsoe_unavailability_data.py"


rule generator_monthly_unavailability:
    input:
        planned=resources("gb-model/{zone}_planned_generator_unavailability.csv"),
        forced=resources("gb-model/{zone}_forced_generator_unavailability.csv"),
        powerplants=resources("powerplants_s_all.csv"),
    params:
        carrier_mapping=config["entsoe_unavailability"]["carrier_mapping"],
        resource_type_mapping=config["entsoe_unavailability"]["resource_type_mapping"],
        start_date=config["entsoe_unavailability"]["start_date"],
        end_date=config["entsoe_unavailability"]["end_date"],
        max_unavailable_days=config["entsoe_unavailability"]["max_unavailable_days"],
    output:
        csv=resources("gb-model/{zone}_generator_monthly_unavailability.csv"),
    log:
        logs("{zone}_generator_monthly_unavailability.log"),
    script:
        "../scripts/gb_model/generator_monthly_unavailability.py"


rule extract_transmission_availability:
    input:
        pdf_report="data/gb-model/downloaded/transmission-availability.pdf",
    output:
        csv=resources("gb-model/transmission_availability.csv"),
    log:
        logs("extract_transmission_availability.log"),
    script:
        "../scripts/gb_model/extract_transmission_availability.py"


rule extract_fes_workbook_sheet:
    message:
        "Extract FES workbook sheet {wildcards.fes_sheet} for FES-{wildcards.fes_year} and process into machine-readable, 'tidy' dataframe format according to defined configuration."
    input:
        workbook="data/gb-model/downloaded/fes-{fes_year}-workbook.xlsx",
    output:
        csv=resources("gb-model/fes/{fes_year}/{fes_sheet}.csv"),
    params:
        sheet_extract_config=lambda wildcards: config["fes-sheet-config"][
            int(wildcards.fes_year)
        ][wildcards.fes_sheet],
    log:
        logs("extract_fes_workbook_sheet-{fes_year}_{fes_sheet}.log"),
    script:
        "../scripts/gb_model/extract_fes_workbook_sheet.py"


rule unzip_fes_costing_workbook:
    message:
        "Unzip FES costing workbook"
    input:
        "data/gb-model/downloaded/fes-costing-workbook.zip",
    output:
        "data/gb-model/fes-costing-workbook.xlsx",
    shell:
        "unzip -p {input} 'FES20 Costing Workbook (1).xlsx' > {output}"


use rule extract_fes_workbook_sheet as extract_fes_costing_workbook_sheet with:
    message:
        "Extract FES costing workbook sheet {wildcards.fes_sheet} and process into machine-readable, 'tidy' dataframe format according to defined configuration."
    input:
        workbook="data/gb-model/fes-costing-workbook.xlsx",
    output:
        csv=resources("gb-model/fes-costing/{fes_sheet}.csv"),
    params:
        sheet_extract_config=lambda wildcards: config["fes-costing-sheet-config"][
            wildcards.fes_sheet
        ],
    log:
        logs("extract_fes_costing_workbook_sheet-{fes_sheet}.log"),


rule process_fes_eur_data:
    message:
        "Process FES-compatible European scenario workbook."
    params:
        scenario=config["fes"]["eur"]["scenario"],
        year_range=config["fes"]["year_range_incl"],
        countries=config["countries"],
    input:
        eur_supply="data/gb-model/downloaded/eur-supply-table.csv",
    output:
        csv=resources("gb-model/national_eur_data.csv"),
    log:
        logs("process_fes_eur_data.log"),
    script:
        "../scripts/gb_model/process_fes_eur_data.py"


rule process_dukes_current_capacities:
    message:
        "Assign current capacities to GB model regions and PyPSA-Eur carriers"
    input:
        regions=resources("gb-model/merged_shapes.geojson"),
        regions_offshore=resources("regions_offshore_base_s_{clusters}.geojson"),
        dukes_data="data/gb-model/downloaded/dukes-5.11.xlsx",
    output:
        csv=resources("gb-model/dukes-current-capacity-{clusters}.csv"),
    log:
        logs("process_dukes_current_capacities_{clusters}.log"),
    params:
        sheet_config=config["dukes-5.11"]["sheet-config"],
        target_crs=config["target_crs"],
    script:
        "../scripts/gb_model/process_dukes_current_capacities.py"


rule process_fes_gsp_data:
    message:
        "Process FES workbook sheet BB1 together with metadata from sheet BB2."
    params:
        scenario=config["fes"]["gb"]["scenario"],
        year_range=config["fes"]["year_range_incl"],
        target_crs=config["target_crs"],
        fill_gsp_lat_lons=config["fill-gsp-lat-lons"],
    input:
        bb1_sheet=resources("gb-model/fes/2021/BB1.csv"),
        bb2_sheet=resources("gb-model/fes/2021/BB2.csv"),
        gsp_coordinates="data/gb-model/downloaded/gsp-coordinates.csv",
        regions=resources("gb-model/merged_shapes.geojson"),
    output:
        csv=resources("gb-model/regional_gb_data.csv"),
    log:
        logs("process_fes_gsp_data.log"),
    script:
        "../scripts/gb_model/process_fes_gsp_data.py"


rule create_powerplants_table:
    message:
        "Tabulate powerplant data GSP-wise from FES workbook sheet BB1 and EU supply data"
    params:
        default_characteristics["fes"]["default_characteristics"],
        gb_config=config["fes"]["gb"],
        eur_config=config["fes"]["eur"],
        dukes_config=config["dukes-5.11"],
        default_set=config["fes"]["default_set"],
    input:
        gsp_data=resources("gb-model/regional_gb_data.csv"),
        eur_data=resources("gb-model/national_eur_data.csv"),
        tech_costs=lambda w: resources(
            f"costs_{config_provider('costs', 'year')(w)}.csv"
        ),
        dukes_data=resources("gb-model/dukes-current-capacity-clustered.csv"),
    output:
        csv=resources("gb-model/fes_powerplants.csv"),
    log:
        logs("create_powerplants_table.log"),
    script:
        "../scripts/gb_model/create_powerplants_table.py"


rule create_interconnectors_table:
    input:
        regions=resources("gb-model/merged_shapes.geojson"),
    output:
        gsp_data=resources("gb-model/interconnectors_p_nom.csv"),
    params:
        interconnector_config=config["interconnectors"],
        year_range=config["fes"]["year_range_incl"],
        target_crs=config["target_crs"],
    log:
        logs("create_interconnectors_table.log"),
    script:
        "../scripts/gb_model/create_interconnectors_table.py"


rule create_hydrogen_demand_table:
    message:
        "Process hydrogen demand data from FES workbook into CSV format"
    params:
        scenario=config["fes"]["gb"]["scenario"],
        year_range=config["fes"]["year_range_incl"],
        fes_demand_sheets=config["fes"]["hydrogen"]["demand"]["annual_demand_sheets"],
        other_sectors_list=config["fes"]["hydrogen"]["demand"]["other_sectors_list"],
    input:
        demand_sheets=lambda wildcards: [
            resources(f"gb-model/fes/{year}/{sheet}.csv")
            for year, sheets in config["fes"]["hydrogen"]["demand"][
                "annual_demand_sheets"
            ].items()
            for sheet in sheets.values()
        ],
    output:
        hydrogen_demand=resources("gb-model/fes_hydrogen_demand.csv"),
    log:
        logs("create_hydrogen_demand_table.log"),
    script:
        "../scripts/gb_model/create_hydrogen_demand_table.py"


rule create_grid_electrolysis_table:
    message:
        "Process hydrogen electrolysis data from FES workbook into CSV format"
    input:
        regional_gb_data=resources("gb-model/regional_gb_data.csv"),
    output:
        grid_electrolysis_capacities=resources(
            "gb-model/fes_grid_electrolysis_capacities.csv"
        ),
    log:
        logs("create_grid_electrolysis_table.log"),
    script:
        "../scripts/gb_model/create_grid_electrolysis_table.py"


rule create_hydrogen_supply_table:
    message:
        "Process hydrogen supply data from FES workbook into CSV format"
    params:
        scenario=config["fes"]["gb"]["scenario"],
        year_range=config["fes"]["year_range_incl"],
        fes_supply_sheets=config["fes"]["hydrogen"]["supply"]["supply_sheets"],
        exogeneous_supply_list=config["fes"]["hydrogen"]["supply"][
            "exogeneous_supply_list"
        ],
    input:
        supply_sheets=lambda wildcards: [
            resources(f"gb-model/fes/{year}/{sheet}.csv")
            for year, sheets in config["fes"]["hydrogen"]["supply"][
                "supply_sheets"
            ].items()
            for sheet in sheets.values()
        ],
    output:
        hydrogen_supply=resources("gb-model/fes_hydrogen_supply.csv"),
    log:
        logs("create_hydrogen_supply_table.log"),
    script:
        "../scripts/gb_model/create_hydrogen_supply_table.py"


rule create_off_grid_electrolysis_demand:
    message:
        "Process electricity demand of off-grid electrolysis from FES workbook into CSV format"
    params:
        scenario=config["fes"]["gb"]["scenario"],
        year_range=config["fes"]["year_range_incl"],
        fes_supply_sheets=config["fes"]["hydrogen"]["supply"]["supply_sheets"],
    input:
        supply_sheets=lambda wildcards: [
            resources(f"gb-model/fes/{year}/{sheet}.csv")
            for year, sheets in config["fes"]["hydrogen"]["supply"][
                "supply_sheets"
            ].items()
            for sheet in sheets.values()
        ],
        grid_electrolysis_capacities=resources(
            "gb-model/fes_grid_electrolysis_capacities.csv"
        ),
    output:
        electricity_demand=resources(
            "gb-model/fes_off_grid_electrolysis_electricity_demand.csv"
        ),
    log:
        logs("create_off_grid_electrolysis_demand.log"),
    script:
        "../scripts/gb_model/create_off_grid_electrolysis_demand.py"


rule create_hydrogen_storage_table:
    message:
        "Process hydrogen storage data from FES workbook into CSV format"
    params:
        scenario=config["fes"]["gb"]["scenario"],
        year_range=config["fes"]["year_range_incl"],
        fes_storage_sheets=config["fes"]["hydrogen"]["storage"]["storage_sheets"],
        interpolation_method=config["fes"]["hydrogen"]["storage"][
            "interpolation_method"
        ],
    input:
        storage_sheet=lambda wildcards: [
            resources(f"gb-model/fes/{year}/{sheet}.csv")
            for year, sheets in config["fes"]["hydrogen"]["storage"][
                "storage_sheets"
            ].items()
            for sheet in sheets.values()
        ],
    output:
        hydrogen_storage=resources("gb-model/fes_hydrogen_storage.csv"),
    log:
        logs("create_hydrogen_storage_table.log"),
    script:
        "../scripts/gb_model/create_hydrogen_storage_table.py"


rule create_demand_table:
    message:
        "Process {wildcards.demand_type} demand from FES workbook into CSV format"
    params:
        demand_type=lambda wildcards: wildcards.demand_type,
        technology_detail=config["fes"]["gb"]["demand"]["Technology Detail"],
    input:
        regional_gb_data=resources("gb-model/regional_gb_data.csv"),
    output:
        demand=resources("gb-model/{demand_type}_demand.csv"),
    log:
        logs("create_{demand_type}_demand_table.log"),
    script:
        "../scripts/gb_model/create_demand_table.py"


rule create_flexibility_table:
    message:
        "Process {wildcards.flexibility_type} flexibility from FES workbook into CSV format"
    params:
        scenario=config["fes"]["gb"]["scenario"],
        year_range=config["fes"]["year_range_incl"],
        flexibility_type=lambda wildcards: wildcards.flexibility_type,
        technology_detail=config["fes"]["gb"]["flexibility"]["Technology Detail"],
    input:
        flexibility_sheet=resources("gb-model/fes/2021/FLX1.csv"),
    output:
        flexibility=resources("gb-model/{flexibility_type}_flexibility.csv"),
    log:
        logs("create_{flexibility_type}_flexibility_table.log"),
    script:
        "../scripts/gb_model/create_flexibility_table.py"


rule cluster_baseline_electricity_demand_timeseries:
    message:
        "Cluster default PyPSA-Eur baseline electricity demand timeseries by bus"
    params:
        scaling_factor=config_provider("load", "scaling_factor"),
    input:
        load=resources("electricity_demand_base_s.nc"),
        busmap=resources("busmap_base_s_{clusters}.csv"),
    output:
        csv_file=resources("baseline_electricity_demand_s_{clusters}.csv"),
    log:
        logs("baseline_electricity_demand_s_{clusters}.log"),
    script:
        "../scripts/gb_model/cluster_baseline_electricity_demand_timeseries.py"


rule process_demand_shape:
    message:
        "Process {wildcards.demand_sector} demand profile shape into CSV format"
    params:
        demand_sector=lambda wildcards: wildcards.demand_sector,
    input:
        pypsa_eur_demand_timeseries=resources("{demand_sector}_demand_s_{clusters}.csv"),
    output:
        demand_shape=resources("gb-model/{demand_sector}_demand_shape_s_{clusters}.csv"),
    log:
        logs("{demand_sector}_demand_shape_s_{clusters}.log"),
    script:
        "../scripts/gb_model/process_demand_shape.py"


<<<<<<< HEAD
rule create_ev_storage_table:
    message:
        "Process EV storage data from FES workbook into CSV format"
    params:
        scenario=config["fes"]["gb"]["scenario"],
        year_range=config["fes"]["year_range_incl"],
    input:
        storage_sheet=resources("gb-model/fes/2021/FL.14.csv"),
        flexibility_sheet=resources("gb-model/fes/2021/FLX1.csv"),
    output:
        storage_table=resources("gb-model/fes_ev_storage.csv"),
    log:
        logs("create_ev_storage_table.log"),
    script:
        "../scripts/gb_model/create_ev_storage_table.py"


rule process_regional_ev_storage:
    message:
        "Process regional EV storage data into CSV format"
    input:
        storage=resources("gb-model/fes_ev_storage.csv"),
        flexibility=resources("gb-model/regional_fes_ev_v2g.csv"),
    output:
        regional_storage=resources("gb-model/regional_fes_ev_storage.csv"),
    log:
        logs("process_regional_ev_storage.log"),
    script:
        "../scripts/gb_model/process_regional_ev_storage.py"
=======
rule create_chp_p_min_pu_profile:
    message:
        "Create CHP minimum operation profiles linked to heat demand"
    params:
        heat_to_power_ratio=config["chp"]["heat_to_power_ratio"],
        min_operation_level=config["chp"]["min_operation_level"],
        shutdown_threshold=config["chp"]["shutdown_threshold"],
    input:
        regions=resources("gb-model/merged_shapes.geojson"),
        heat_demand=resources("hourly_heat_demand_total_base_s_{clusters}.nc"),
    output:
        chp_p_min_pu=resources("gb-model/chp_p_min_pu_{clusters}.csv"),
    log:
        logs("create_chp_p_min_pu_profile_{clusters}.log"),
    script:
        "../scripts/gb_model/create_chp_p_min_pu_profile.py"
>>>>>>> d336412b


rule compose_network:
    params:
        countries=config["countries"],
        costs_config=config["costs"],
        electricity=config["electricity"],
        clustering=config["clustering"],
        renewable=config["renewable"],
        lines=config["lines"],
        enable_chp=config["chp"]["enable"],
    input:
        unpack(input_profile_tech),
        network=resources("networks/base_s_{clusters}.nc"),
        powerplants=resources("gb-model/fes_powerplants.csv"),
        tech_costs=lambda w: resources(
            f"costs_{config_provider('costs', 'year')(w)}.csv"
        ),
        hydro_capacities=ancient("data/hydro_capacities.csv"),
        chp_p_min_pu=resources("gb-model/chp_p_min_pu_{clusters}.csv"),
        intermediate_data=[
            resources("gb-model/transmission_availability.csv"),
            expand(
                resources(
                    "gb-model/{zone}_{business_type}_generator_unavailability.csv"
                ),
                zone=config["entsoe_unavailability"]["bidding_zones"],
                business_type=config["entsoe_unavailability"]["business_types"],
            ),
            resources("gb-model/merged_shapes.geojson"),
            resources("gb-model/fes_powerplants.csv"),
            resources("gb-model/interconnectors_p_nom.csv"),
            resources("gb-model/GB_generator_monthly_unavailability.csv"),
            resources("gb-model/fes_hydrogen_demand.csv"),
            resources("gb-model/fes_grid_electrolysis_capacities.csv"),
            resources("gb-model/fes_hydrogen_supply.csv"),
            resources("gb-model/fes_off_grid_electrolysis_electricity_demand.csv"),
            resources("gb-model/fes_hydrogen_storage.csv"),
            resources("gb-model/baseline_electricity_demand_shape_s_clustered.csv"),
            resources("gb-model/transport_demand_shape_s_clustered.csv"),
            resources("gb-model/fes-costing/AS.7 (Carbon Cost).csv"),
            resources("gb-model/fes-costing/AS.1 (Power Gen).csv"),
            expand(
                resources("gb-model/{demand_type}_demand.csv"),
                demand_type=config["fes"]["gb"]["demand"]["Technology Detail"].keys(),
            ),
            expand(
                resources("gb-model/{flexibility_type}_flexibility.csv"),
                flexibility_type=config["fes"]["gb"]["flexibility"][
                    "Technology Detail"
                ].keys(),
            ),
            expand(
                resources("gb-model/{demand_sector}_demand_shape_s_clustered.csv"),
                demand_sector=[
                    x.replace("fes_", "")
                    for x in config["fes"]["gb"]["demand"]["Technology Detail"].keys()
                ],
            ),
            resources("gb-model/regional_fes_ev_storage.csv"),
        ],
    output:
        network=resources("networks/composed_{clusters}.nc"),
    log:
        logs("compose_network_{clusters}.log"),
    resources:
        mem_mb=4000,
    script:
        "../scripts/gb_model/compose_network.py"


rule compose_networks:
    input:
        expand(
            resources("networks/composed_{clusters}.nc"),
            **config["scenario"],
            run=config["run"]["name"],
        ),<|MERGE_RESOLUTION|>--- conflicted
+++ resolved
@@ -451,7 +451,6 @@
         "../scripts/gb_model/process_demand_shape.py"
 
 
-<<<<<<< HEAD
 rule create_ev_storage_table:
     message:
         "Process EV storage data from FES workbook into CSV format"
@@ -481,7 +480,8 @@
         logs("process_regional_ev_storage.log"),
     script:
         "../scripts/gb_model/process_regional_ev_storage.py"
-=======
+
+
 rule create_chp_p_min_pu_profile:
     message:
         "Create CHP minimum operation profiles linked to heat demand"
@@ -498,7 +498,6 @@
         logs("create_chp_p_min_pu_profile_{clusters}.log"),
     script:
         "../scripts/gb_model/create_chp_p_min_pu_profile.py"
->>>>>>> d336412b
 
 
 rule compose_network:
