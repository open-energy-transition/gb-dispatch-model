--- conflicted
+++ resolved
@@ -227,13 +227,10 @@
     input:
         gsp_data=resources("gb-model/regional_gb_data.csv"),
         eur_data=resources("gb-model/national_eur_data.csv"),
-<<<<<<< HEAD
         tech_costs=lambda w: resources(
             f"costs_{config_provider('costs', 'year')(w)}.csv"
         ),
-=======
         dukes_data=resources("gb-model/dukes-current-capacity-clustered.csv"),
->>>>>>> fe3a75ed
     output:
         csv=resources("gb-model/fes_powerplants.csv"),
     log:
