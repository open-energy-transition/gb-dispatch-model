# SPDX-FileCopyrightText: gb-dispatch-model contributors
#
# SPDX-License-Identifier: MIT


"""
Capacity table generator.

This is a script to GB/Eur capacities defined for / by the FES to fix `p_nom` in PyPSA-Eur.
"""

import logging

import pandas as pd

from scripts._helpers import configure_logging, set_scenario_config

logger = logging.getLogger(__name__)


def _map_names(
    df: pd.DataFrame, mapping: dict[str, dict[str, str]], default: str | None = None
) -> str | None:
    """Map carriers/sets to a standard name."""
    mapped = pd.Series(float("nan"), index=df.index, dtype="object")
    for col, mappings in mapping.items():
        mapped = mapped.fillna(df[col].map(mappings))
    if default is not None:
        mapped = mapped.fillna(default)
    return mapped


def capacity_table(
    df: pd.DataFrame,
    mapping_config: dict,
    default_set: str,
    geographic_level: str = "bus",
) -> pd.DataFrame:
    """
    Format the capacity table in a format required by PyPSA-Eur

    Args:
        df (pd.DataFrame): powerplant data table
        mapping_config (dict): dictionary to map technologies to PyPSA-Eur carriers names
        default_set (str): default set to use if no mapping is found
    """
    df_cleaned = df.where(df.data > 0).dropna(subset=["data"])
    df_cleaned["carrier"] = _map_names(df_cleaned, mapping_config["carrier_mapping"])
    df_cleaned["set"] = _map_names(
        df_cleaned, mapping_config["set_mapping"], default_set
    )

    if any(missing := df_cleaned["carrier"].isnull()):
        cols = list(mapping_config["carrier_mapping"])
        missing_names = df_cleaned[missing][cols].drop_duplicates()
        logger.warning(
            f"Some technologies could not be mapped to a carrier: {missing_names}"
        )

    df_cleaned_nona = df_cleaned.dropna(subset=["carrier"])

    df_capacity = (
        df_cleaned_nona.groupby([geographic_level, "year", "carrier", "set"])["data"]
        .sum()
        .rename("p_nom")
        .reset_index()
    )

    return df_capacity


<<<<<<< HEAD
def _ensure_column_with_default(
    df: pd.DataFrame, col: str, default: float, units: str = ""
) -> pd.DataFrame:
    """Helper to ensure column exists and has no NaN values."""
    unit_str = f" {units}" if units else ""

    if col not in df.columns:
        logger.warning(f"No {col} column; creating with default {default}{unit_str}")
        df[col] = default
    else:
        missing = df[col].isna().sum()
        if missing > 0:
            logger.warning(
                f"Missing {col} for {missing} rows; using default {default}{unit_str}"
            )
            df[col] = df[col].fillna(default)

    return df


def assign_technical_and_costs_defaults(
    df: pd.DataFrame,
    costs: pd.DataFrame,
) -> pd.DataFrame:
    """
    Enrich powerplants dataframe with cost and technical parameters.

    Adds efficiency, marginal_cost, capital_cost, lifetime, build_year, and unique index.

    Args:
        df (pd.DataFrame): powerplant data with bus, year, carrier, set, p_nom columns
        costs (pd.DataFrame): cost data indexed by carrier

    Returns:
        pd.DataFrame: enriched powerplants data ready for PyPSA
    """
    df["bus"] = df["bus"].astype(str)
    df["build_year"] = df["year"].astype(int)

    # Join cost data if available
    cost_columns = ["VOM", "FOM", "efficiency", "capital_cost", "fuel", "lifetime"]
    available_cost_cols = [col for col in cost_columns if col in costs.columns]

    if available_cost_cols:
        df = df.join(costs[available_cost_cols], on="carrier")
    else:
        logger.warning("No cost columns found in costs dataframe")

    # Calculate marginal cost if possible
    if all(col in df.columns for col in ["VOM", "fuel", "efficiency"]):
        df["marginal_cost"] = (
            df["carrier"].map(costs["VOM"])
            + df["carrier"].map(costs["fuel"]) / df["efficiency"]
        )

    # Ensure all required columns exist with defaults
    defaults = {
        "efficiency": (0.4, ""),
        "capital_cost": (0.0, ""),
        "lifetime": (25.0, "years"),
        "marginal_cost": (0.0, ""),
    }

    for col, (default, units) in defaults.items():
        df = _ensure_column_with_default(df, col, default, units)

    # Create unique index: "bus carrier-year-idx"
    df["idx_counter"] = df.groupby(["bus", "carrier", "year"]).cumcount()
    df.index = (
        df["bus"]
        + " "
        + df["carrier"]
        + "-"
        + df["year"].astype(int).astype(str)
        + "-"
        + df["idx_counter"].astype(str)
    )
    df = df.drop(columns=["idx_counter"])

    return df
=======
def _remaining_to_distribute(
    df_TO: pd.DataFrame, df_dist: pd.DataFrame
) -> pd.DataFrame:
    """
    Calculate the remaining capacity to distribute.

    Args:
        df_TO (pd.DataFrame): The total capacity dataframe.
        df_dist (pd.DataFrame): The distributed capacity dataframe.

    Returns:
        pd.DataFrame: The remaining capacity to distribute.
    """
    return df_TO[
        df_TO.subtract(df_dist.groupby(df_TO.index.names).sum(), fill_value=0).abs()
        > 1e-2
    ].dropna()


def _create_relative_table(
    df: pd.DataFrame, bus_to_TO: pd.Series, cols: list[str]
) -> pd.DataFrame:
    """
    Create a table of relative capacity per bus within each TO region.

    Args:
        df (pd.DataFrame): DataFrame with capacity data.
        bus_to_TO (pd.Series): Series mapping buses to TO regions.
        cols (list[str]): List of non-geographical / non-data columns to keep.

    Returns:
        pd.DataFrame: DataFrame with relative capacity data.
    """
    df_rel = (
        df.groupby(["bus", *cols])[["p_nom"]]
        .sum()
        .merge(bus_to_TO, left_index=True, right_index=True)
        .set_index("TO_region", append=True)
        .groupby(["TO_region", *cols], group_keys=False)
        .apply(lambda x: x / x.sum())
    )
    return df_rel


def distribute_direct_data(
    df_TO: pd.DataFrame,
    df_gsp: pd.DataFrame,
    df_dukes: pd.DataFrame,
    df_gb_expected: pd.DataFrame,
    bus_to_TO: pd.Series,
) -> pd.DataFrame:
    """
    Distribute non-GSP GB capacity data to GSPs based on available data.

    The hierarchy for data used for distribution is:
    1. GSP-level data for the same carriers from FES (i.e. future capacity)
    2. GSP-level data for the same carriers from DUKES (i.e. existing capacity)
    3. GSP-level data for _all_ carriers from FES+DUKES

    Lastly, if there is still remaining capacity to distribute
    (i.e., after the above is applied, there is still a gap compared to total GB capacity),
    it is distributed according to the overall distribution of capacity for each carrier across GSPs.

    Args:
        df_TO (pd.DataFrame): DataFrame with TO-level capacity data.
        df_gsp (pd.DataFrame): DataFrame with GSP-level capacity data from FES.
        df_dukes (pd.DataFrame): DataFrame with GSP-level capacity data from DUKES.
        df_gb_expected (pd.DataFrame): DataFrame with expected total GB capacity data.
        bus_to_TO (pd.Series): Series mapping buses to TO regions.

    Returns:
        pd.DataFrame: DataFrame with distributed GSP-level capacity data.
    """
    df_gsp_with_TO = _create_relative_table(
        df_gsp, bus_to_TO, ["year", "carrier", "set"]
    )
    gsp_dist = df_TO.multiply(df_gsp_with_TO)
    df_TO_remaining = _remaining_to_distribute(df_TO, gsp_dist)
    df_dukes_with_TO = _create_relative_table(df_dukes, bus_to_TO, ["carrier", "set"])
    dukes_dist = df_TO_remaining.multiply(df_dukes_with_TO)

    all_dist = pd.concat([gsp_dist.dropna(), dukes_dist.dropna()])
    df_TO_remaining = _remaining_to_distribute(df_TO, all_dist)

    if not df_TO_remaining.empty:
        logger.warning(
            f"Could not fully distribute TO-level data, remaining:\n{df_TO_remaining}."
            "\nDistributing using TO-level aggregate powerplant distributions."
        )
        last_dist = (
            # Get the relative distribution in each bus for the sum of all carrier capacities
            _create_relative_table(all_dist, bus_to_TO, ["set", "year"])
            .multiply(df_TO_remaining)
            .dropna()
        )
        all_dist = pd.concat(
            [all_dist, last_dist.reorder_levels(all_dist.index.names)]
        ).droplevel("TO_region")
    df_gsp_and_TO = df_gsp.set_index(all_dist.index.names).add(all_dist, fill_value=0)

    df_gsp_and_TO_relative = (
        df_gsp_and_TO.groupby(["carrier", "set", "year"], group_keys=False)
        .apply(lambda x: x / x.sum())
        .p_nom
    )
    df_capacity_gb_final = df_gb_expected.multiply(df_gsp_and_TO_relative).dropna()
    if (diff := df_capacity_gb_final.sum() - df_gb_expected.sum()) > 0:
        logger.error(
            f"""
            Final distributed GB capacity does not match total FES capacity after distribution
            ({diff / df_gb_expected.sum() * 100:.2f}% difference.)
            """
        )
    return df_capacity_gb_final.to_frame("p_nom").reset_index()
>>>>>>> fe3a75ed


if __name__ == "__main__":
    if "snakemake" not in globals():
        from scripts._helpers import mock_snakemake

        snakemake = mock_snakemake("create_powerplants_table")
    configure_logging(snakemake)
    set_scenario_config(snakemake)

    # Load the file paths
    df_gsp = pd.read_csv(snakemake.input.gsp_data).query(
        "Template in ['Generation', 'Storage & Flexibility']"
    )
    df_dukes = pd.read_csv(snakemake.input.dukes_data)

    df_eur = pd.read_csv(snakemake.input.eur_data).query("Variable == 'Capacity (MW)'")

    # Load all the params
    gb_config = snakemake.params.gb_config
    eur_config = snakemake.params.eur_config
    dukes_config = snakemake.params.dukes_config
    default_set = snakemake.params.default_set

    df_capacity_gb_gsp = capacity_table(
        df_gsp[df_gsp.bus.notnull()], gb_config, default_set
    )
    logger.info("Tabulated the capacities into a table in PyPSA-Eur format")

    df_capacity_gb_TO = capacity_table(
        df_gsp[df_gsp.bus.isnull()], gb_config, default_set, "TO_region"
    ).set_index(["carrier", "set", "TO_region", "year"])

    df_capacity_gb_dukes = capacity_table(df_dukes, dukes_config, default_set)
    bus_to_TO = df_dukes.groupby("bus").TO_region.first()

    df_capacity_gb_expected = (
        capacity_table(df_gsp, gb_config, default_set, "Unit")
        .set_index(["carrier", "set", "year"])
        .p_nom
    )
    df_capacity_gb = distribute_direct_data(
        df_capacity_gb_TO,
        df_capacity_gb_gsp,
        df_capacity_gb_dukes,
        df_capacity_gb_expected,
        bus_to_TO,
    )

    df_capacity_eur = capacity_table(df_eur, eur_config, default_set)
    logger.info("Added the EU wide capacities to the capacity table")

    df_capacity = pd.concat([df_capacity_gb, df_capacity_eur], ignore_index=True)

    # Load costs data and enrich powerplants with technical/cost parameters
    costs = pd.read_csv(snakemake.input.tech_costs, index_col=0)
    logger.info("Loaded technology costs data")

    df_powerplants = assign_technical_and_costs_defaults(df_capacity, costs)
    logger.info("Enriched powerplants with cost and technical parameters")

    # Save with index (contains unique generator IDs)
    df_powerplants.to_csv(snakemake.output.csv, index=True)<|MERGE_RESOLUTION|>--- conflicted
+++ resolved
@@ -69,7 +69,6 @@
     return df_capacity
 
 
-<<<<<<< HEAD
 def _ensure_column_with_default(
     df: pd.DataFrame, col: str, default: float, units: str = ""
 ) -> pd.DataFrame:
@@ -150,7 +149,8 @@
     df = df.drop(columns=["idx_counter"])
 
     return df
-=======
+
+
 def _remaining_to_distribute(
     df_TO: pd.DataFrame, df_dist: pd.DataFrame
 ) -> pd.DataFrame:
@@ -265,7 +265,6 @@
             """
         )
     return df_capacity_gb_final.to_frame("p_nom").reset_index()
->>>>>>> fe3a75ed
 
 
 if __name__ == "__main__":
