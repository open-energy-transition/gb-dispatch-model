--- conflicted
+++ resolved
@@ -22,13 +22,9 @@
     points = gpd.GeoDataFrame(
         geometry=gpd.points_from_xy(df[lon_col], df[lat_col]), crs=crs, index=df.index
     ).to_crs(gdf_regions.crs)
-<<<<<<< HEAD
     regions = gpd.sjoin(points, gdf_regions, how="left", predicate="intersects").drop(
         columns="geometry"
     )
-    return regions
-=======
-    regions = gpd.sjoin(points, gdf_regions, how="left", predicate="intersects")["name"]
     return regions
 
 
@@ -74,5 +70,4 @@
     """
     regional_distribution = df.groupby(level="year").transform(lambda x: x / x.sum())
 
-    return regional_distribution
->>>>>>> 6703f326
+    return regional_distribution