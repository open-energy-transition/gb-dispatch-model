--- conflicted
+++ resolved
@@ -1004,11 +1004,8 @@
         hydro_capacities_path=snakemake.input.hydro_capacities,
         renewable_profiles=renewable_profiles,
         chp_p_min_pu_path=snakemake.input.chp_p_min_pu,
-<<<<<<< HEAD
         line_s_max_pu_path=snakemake.input.line_s_max_pu,
-=======
         eur_demand=snakemake.input.eur_demand,
->>>>>>> c42a4387
         countries=snakemake.params.countries,
         costs_config=snakemake.params.costs_config,
         electricity_config=snakemake.params.electricity,
