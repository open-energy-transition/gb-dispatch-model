--- conflicted
+++ resolved
@@ -12,26 +12,14 @@
 import pandas as pd
 import xarray as xr
 
-<<<<<<< HEAD
 if __name__ == "__main__":
     if "snakemake" not in globals():
         from _helpers import mock_snakemake
 
         snakemake = mock_snakemake(
             "build_clustered_population_layouts",
+            weather_year="",
             simpl="",
-            clusters=48,
-        )
-
-    cutout = atlite.Cutout(snakemake.input.cutout)
-=======
-if __name__ == '__main__':
-    if 'snakemake' not in globals():
-        from helper import mock_snakemake
-        snakemake = mock_snakemake(
-            'build_clustered_population_layouts',
-            weather_year='',
-            simpl='',
             clusters=48,
         )
 
@@ -39,7 +27,6 @@
     year = snakemake.wildcards.weather_year
     if year: cutout_name = cutout_name.format(weather_year=year)
     cutout = atlite.Cutout(cutout_name)
->>>>>>> 7a7c7f03
 
     clustered_regions = (
         gpd.read_file(snakemake.input.regions_onshore)
