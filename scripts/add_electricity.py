# -*- coding: utf-8 -*-
# SPDX-FileCopyrightText: : 2017-2024 The PyPSA-Eur Authors
#
# SPDX-License-Identifier: MIT
"""
Adds existing electrical generators, hydro-electric plants as well as
greenfield and battery and hydrogen storage to the clustered network.

Relevant Settings
-----------------

.. code:: yaml

    costs:
        year: version: dicountrate: emission_prices:

    electricity:
        max_hours: marginal_cost: capital_cost: conventional_carriers: co2limit:
        extendable_carriers: estimate_renewable_capacities:


    load:
        scaling_factor:

    renewable:
        hydro:
            carriers: hydro_max_hours: hydro_capital_cost:

    lines:
        length_factor:

    links:
        length_factor:

.. seealso::
    Documentation of the configuration file ``config/config.yaml`` at :ref:`costs_cf`,
    :ref:`electricity_cf`, :ref:`load_cf`, :ref:`renewable_cf`, :ref:`lines_cf`

Inputs
------

- ``resources/costs.csv``: The database of cost assumptions for all included
  technologies for specific years from various sources; e.g. discount rate,
  lifetime, investment (CAPEX), fixed operation and maintenance (FOM), variable
  operation and maintenance (VOM), fuel costs, efficiency, carbon-dioxide
  intensity.
- ``data/hydro_capacities.csv``: Hydropower plant store/discharge power
  capacities, energy storage capacity, and average hourly inflow by country.

    .. image:: img/hydrocapacities.png
        :scale: 34 %

- ``resources/electricity_demand_base_s.nc`` Hourly nodal electricity demand
  profiles.
- ``resources/regions_onshore_base_s_{clusters}.geojson``: confer
  :ref:`busregions`
- ``resources/nuts3_shapes.geojson``: confer :ref:`shapes`
- ``resources/powerplants_s_{clusters}.csv``: confer :ref:`powerplants`
- ``resources/profile_{clusters}_{}.nc``: all technologies in
  ``config["renewables"].keys()``, confer :ref:`renewableprofiles`.
- ``networks/base_s_{clusters}.nc``

Outputs
-------

- ``networks/base_s_{clusters}_elec.nc``:

    .. image:: img/elec.png
            :scale: 33 %

Description
-----------

The rule :mod:`add_electricity` ties all the different data inputs from the
preceding rules together into a detailed PyPSA network that is stored in
``networks/base_s_{clusters}_elec.nc``. It includes:

- today's transmission topology and transfer capacities (optionally including
  lines which are under construction according to the config settings ``lines:
  under_construction`` and ``links: under_construction``),
- today's thermal and hydro power generation capacities (for the technologies
  listed in the config setting ``electricity: conventional_carriers``), and
- today's load time-series (upsampled in a top-down approach according to
  population and gross domestic product)

It further adds extendable ``generators`` with **zero** capacity for

- photovoltaic, onshore and AC- as well as DC-connected offshore wind
  installations with today's locational, hourly wind and solar capacity factors
  (but **no** current capacities),
- additional open- and combined-cycle gas turbines (if ``OCGT`` and/or ``CCGT``
  is listed in the config setting ``electricity: extendable_carriers``)

Furthermore, it attaches additional extendable components to the clustered
network with **zero** initial capacity:

- ``StorageUnits`` of carrier 'H2' and/or 'battery'. If this option is chosen,
  every bus is given an extendable ``StorageUnit`` of the corresponding carrier.
  The energy and power capacities are linked through a parameter that specifies
  the energy capacity as maximum hours at full dispatch power and is configured
  in ``electricity: max_hours:``. This linkage leads to one investment variable
  per storage unit. The default ``max_hours`` lead to long-term hydrogen and
  short-term battery storage units.

- ``Stores`` of carrier 'H2' and/or 'battery' in combination with ``Links``. If
  this option is chosen, the script adds extra buses with corresponding carrier
  where energy ``Stores`` are attached and which are connected to the
  corresponding power buses via two links, one each for charging and
  discharging. This leads to three investment variables for the energy capacity,
  charging and discharging capacity of the storage unit.
"""

import logging
from pathlib import Path
from typing import Dict, List

import numpy as np
import pandas as pd
import powerplantmatching as pm
import pypsa
import xarray as xr
from _helpers import (
    configure_logging,
    get_snapshots,
    set_scenario_config,
    update_p_nom_max,
)
from powerplantmatching.export import map_country_bus
from pypsa.clustering.spatial import DEFAULT_ONE_PORT_STRATEGIES, normed_or_uniform

idx = pd.IndexSlice

logger = logging.getLogger(__name__)


def normed(s):
    return s / s.sum()


def calculate_annuity(n, r):
    """
    Calculate the annuity factor for an asset with lifetime n years and.

    discount rate of r, e.g. annuity(20, 0.05) * 20 = 1.6
    """
    if isinstance(r, pd.Series):
        return pd.Series(1 / n, index=r.index).where(
            r == 0, r / (1.0 - 1.0 / (1.0 + r) ** n)
        )
    elif r > 0:
        return r / (1.0 - 1.0 / (1.0 + r) ** n)
    else:
        return 1 / n


def add_missing_carriers(n, carriers):
    """
    Function to add missing carriers to the network without raising errors.
    """
    missing_carriers = set(carriers) - set(n.carriers.index)
    if len(missing_carriers) > 0:
        n.madd("Carrier", missing_carriers)


def sanitize_carriers(n, config):
    """
    Sanitize the carrier information in a PyPSA Network object.

    The function ensures that all unique carrier names are present in the network's
    carriers attribute, and adds nice names and colors for each carrier according
    to the provided configuration dictionary.

    Parameters
    ----------
    n : pypsa.Network
        A PyPSA Network object that represents an electrical power system.
    config : dict
        A dictionary containing configuration information, specifically the
        "plotting" key with "nice_names" and "tech_colors" keys for carriers.

    Returns
    -------
    None
        The function modifies the 'n' PyPSA Network object in-place, updating the
        carriers attribute with nice names and colors.

    Warnings
    --------
    Raises a warning if any carrier's "tech_colors" are not defined in the config dictionary.
    """

    for c in n.iterate_components():
        if "carrier" in c.df:
            add_missing_carriers(n, c.df.carrier)

    carrier_i = n.carriers.index
    nice_names = (
        pd.Series(config["plotting"]["nice_names"])
        .reindex(carrier_i)
        .fillna(carrier_i.to_series())
    )
    n.carriers["nice_name"] = n.carriers.nice_name.where(
        n.carriers.nice_name != "", nice_names
    )
    colors = pd.Series(config["plotting"]["tech_colors"]).reindex(carrier_i)
    if colors.isna().any():
        missing_i = list(colors.index[colors.isna()])
        logger.warning(f"tech_colors for carriers {missing_i} not defined in config.")
    n.carriers["color"] = n.carriers.color.where(n.carriers.color != "", colors)


def sanitize_locations(n):
    if "location" in n.buses.columns:
        n.buses["x"] = n.buses.x.where(n.buses.x != 0, n.buses.location.map(n.buses.x))
        n.buses["y"] = n.buses.y.where(n.buses.y != 0, n.buses.location.map(n.buses.y))
        n.buses["country"] = n.buses.country.where(
            n.buses.country.ne("") & n.buses.country.notnull(),
            n.buses.location.map(n.buses.country),
        )


def add_co2_emissions(n, costs, carriers):
    """
    Add CO2 emissions to the network's carriers attribute.
    """
    suptechs = n.carriers.loc[carriers].index.str.split("-").str[0]
    n.carriers.loc[carriers, "co2_emissions"] = costs.co2_emissions[suptechs].values


def load_costs(tech_costs, config, max_hours, Nyears=1.0):
    # set all asset costs and other parameters
    costs = pd.read_csv(tech_costs, index_col=[0, 1]).sort_index()

    # correct units from kW to MW
    costs.loc[costs.unit.str.contains("/kW"), "value"] *= 1e3
    costs.unit = costs.unit.str.replace("/kW", "/MW")

    # correct units from GW to MW
    costs.loc[costs.unit.str.contains("/GW"), "value"] /= 1e3
    costs.unit = costs.unit.str.replace("/GW", "/MW")

    fill_values = config["fill_values"]
    costs = costs.value.unstack().fillna(fill_values)

    costs["capital_cost"] = (
        (
            calculate_annuity(costs["lifetime"], costs["discount rate"])
            + costs["FOM"] / 100.0
        )
        * costs["investment"]
        * Nyears
    )
    costs.at["OCGT", "fuel"] = costs.at["gas", "fuel"]
    costs.at["CCGT", "fuel"] = costs.at["gas", "fuel"]

    costs["marginal_cost"] = costs["VOM"] + costs["fuel"] / costs["efficiency"]

    costs = costs.rename(columns={"CO2 intensity": "co2_emissions"})

    costs.at["OCGT", "co2_emissions"] = costs.at["gas", "co2_emissions"]
    costs.at["CCGT", "co2_emissions"] = costs.at["gas", "co2_emissions"]

    costs.at["solar", "capital_cost"] = costs.at["solar-utility", "capital_cost"]

    costs = costs.rename({"solar-utility single-axis tracking": "solar-hsat"})

    def costs_for_storage(store, link1, link2=None, max_hours=1.0):
        capital_cost = link1["capital_cost"] + max_hours * store["capital_cost"]
        if link2 is not None:
            capital_cost += link2["capital_cost"]
        return pd.Series(
            dict(capital_cost=capital_cost, marginal_cost=0.0, co2_emissions=0.0)
        )

    costs.loc["battery"] = costs_for_storage(
        costs.loc["battery storage"],
        costs.loc["battery inverter"],
        max_hours=max_hours["battery"],
    )
    costs.loc["H2"] = costs_for_storage(
        costs.loc["hydrogen storage underground"],
        costs.loc["fuel cell"],
        costs.loc["electrolysis"],
        max_hours=max_hours["H2"],
    )

    for attr in ("marginal_cost", "capital_cost"):
        overwrites = config.get(attr)
        if overwrites is not None:
            overwrites = pd.Series(overwrites)
            costs.loc[overwrites.index, attr] = overwrites

    return costs


def load_and_aggregate_powerplants(
    ppl_fn: str,
    costs: pd.DataFrame,
    consider_efficiency_classes: bool = False,
    aggregation_strategies: dict = None,
    exclude_carriers: list = None,
) -> pd.DataFrame:

    if not aggregation_strategies:
        aggregation_strategies = {}

    if not exclude_carriers:
        exclude_carriers = []

    carrier_dict = {
        "ocgt": "OCGT",
        "ccgt": "CCGT",
        "bioenergy": "biomass",
        "ccgt, thermal": "CCGT",
        "hard coal": "coal",
    }
    tech_dict = {
        "Run-Of-River": "ror",
        "Reservoir": "hydro",
        "Pumped Storage": "PHS",
    }
    ppl = (
        pd.read_csv(ppl_fn, index_col=0, dtype={"bus": "str"})
        .powerplant.to_pypsa_names()
        .rename(columns=str.lower)
        .replace({"carrier": carrier_dict, "technology": tech_dict})
    )

    # Replace carriers "natural gas" and "hydro" with the respective technology;
    # OCGT or CCGT and hydro, PHS, or ror)
    ppl["carrier"] = ppl.carrier.where(
        ~ppl.carrier.isin(["hydro", "natural gas"]), ppl.technology
    )

    cost_columns = [
        "VOM",
        "FOM",
        "efficiency",
        "capital_cost",
        "marginal_cost",
        "fuel",
        "lifetime",
    ]
    ppl = ppl.join(costs[cost_columns], on="carrier", rsuffix="_r")

    ppl["efficiency"] = ppl.efficiency.combine_first(ppl.efficiency_r)
    ppl["lifetime"] = (ppl.dateout - ppl.datein).fillna(np.inf)
    ppl["build_year"] = ppl.datein.fillna(0).astype(int)
    ppl["marginal_cost"] = (
        ppl.carrier.map(costs.VOM) + ppl.carrier.map(costs.fuel) / ppl.efficiency
    )

    strategies = {
        **DEFAULT_ONE_PORT_STRATEGIES,
        **{"country": "first"},
        **aggregation_strategies.get("generators", {}),
    }
    strategies = {k: v for k, v in strategies.items() if k in ppl.columns}

    to_aggregate = ~ppl.carrier.isin(exclude_carriers)
    df = ppl[to_aggregate].copy()

    if consider_efficiency_classes:
        for c in df.carrier.unique():
            df_c = df.query("carrier == @c")
            low = df_c.efficiency.quantile(0.10)
            high = df_c.efficiency.quantile(0.90)
            if low < high:
                labels = ["low", "medium", "high"]
                suffix = pd.cut(
                    df_c.efficiency, bins=[0, low, high, 1], labels=labels
                ).astype(str)
                df.update({"carrier": df_c.carrier + " " + suffix + " efficiency"})

    grouper = ["bus", "carrier"]
    weights = df.groupby(grouper).p_nom.transform(normed_or_uniform)

    for k, v in strategies.items():
        if v == "capacity_weighted_average":
            df[k] = df[k] * weights
            strategies[k] = pd.Series.sum

    aggregated = df.groupby(grouper, as_index=False).agg(strategies)
    aggregated.index = aggregated.bus + " " + aggregated.carrier
    aggregated.build_year = aggregated.build_year.astype(int)

    disaggregated = ppl[~to_aggregate][aggregated.columns].copy()
    disaggregated.index = (
        disaggregated.bus
        + " "
        + disaggregated.carrier
        + " "
        + disaggregated.index.astype(str)
    )

    return pd.concat([aggregated, disaggregated])


def attach_load(
    n: pypsa.Network,
    load_fn: str,
    busmap_fn: str,
    scaling: float = 1.0,
) -> None:

    load = (
        xr.open_dataarray(load_fn).to_dataframe().squeeze(axis=1).unstack(level="time")
    )

    # apply clustering busmap
    busmap = pd.read_csv(busmap_fn, dtype=str).set_index("Bus").squeeze()
    load = load.groupby(busmap).sum().T

    logger.info(f"Load data scaled by factor {scaling}.")
    load *= scaling

    n.madd("Load", load.columns, bus=load.columns, p_set=load)  # carrier="electricity"


def set_transmission_costs(
    n: pypsa.Network,
    costs: pd.DataFrame,
    line_length_factor: float = 1.0,
    link_length_factor: float = 1.0,
) -> None:

    n.lines["capital_cost"] = (
        n.lines["length"]
        * line_length_factor
        * costs.at["HVAC overhead", "capital_cost"]
    )

    if n.links.empty:
        return

    dc_b = n.links.carrier == "DC"

    # If there are no dc links, then the 'underwater_fraction' column
    # may be missing. Therefore we have to return here.
    if n.links.loc[dc_b].empty:
        return

    costs = (
        n.links.loc[dc_b, "length"]
        * link_length_factor
        * (
            (1.0 - n.links.loc[dc_b, "underwater_fraction"])
            * costs.at["HVDC overhead", "capital_cost"]
            + n.links.loc[dc_b, "underwater_fraction"]
            * costs.at["HVDC submarine", "capital_cost"]
        )
        + costs.at["HVDC inverter pair", "capital_cost"]
    )
    n.links.loc[dc_b, "capital_cost"] = costs


def attach_wind_and_solar(
<<<<<<< HEAD
    n, costs, ppl, input_profiles, carriers, extendable_carriers, line_length_factor=1
):
=======
    n: pypsa.Network,
    costs: pd.DataFrame,
    input_profiles: str,
    carriers: list | set,
    extendable_carriers: list | set,
    line_length_factor: float = 1.0,
    landfall_lengths: dict = None,
) -> None:
>>>>>>> f183736b
    add_missing_carriers(n, carriers)

    if landfall_lengths is None:
        landfall_lengths = {}

    for car in carriers:
        if car == "hydro":
            continue

        landfall_length = landfall_lengths.get(car, 0.0)

        with xr.open_dataset(getattr(input_profiles, "profile_" + car)) as ds:
            if ds.indexes["bus"].empty:
                continue

            # if-statement for compatibility with old profiles
            if "year" in ds.indexes:
                ds = ds.sel(year=ds.year.min(), drop=True)

            supcar = car.split("-", 2)[0]
            if supcar == "offwind":
                distance = ds["average_distance"].to_pandas()
                submarine_cost = costs.at[car + "-connection-submarine", "capital_cost"]
                underground_cost = costs.at[
                    car + "-connection-underground", "capital_cost"
                ]
                connection_cost = line_length_factor * (
                    distance * submarine_cost + landfall_length * underground_cost
                )

                capital_cost = (
                    costs.at["offwind", "capital_cost"]
                    + costs.at[car + "-station", "capital_cost"]
                    + connection_cost
                )
                logger.info(
                    "Added connection cost of {:0.0f}-{:0.0f} Eur/MW/a to {}".format(
                        connection_cost.min(), connection_cost.max(), car
                    )
                )
            else:
                capital_cost = costs.at[car, "capital_cost"]

            if not ppl.query("carrier == @car").empty:
                caps = ppl.query("carrier == @car").groupby("bus").p_nom.sum()
                caps = pd.Series(data = caps, index = ds.indexes["bus"]).fillna(0)
            else:
                caps = pd.Series(index = ds.indexes["bus"]).fillna(0)

            n.madd(
                "Generator",
                ds.indexes["bus"],
                " " + car,
                bus=ds.indexes["bus"],
                carrier=car,
                p_nom = caps,
                p_nom_min = caps,
                p_nom_extendable=car in extendable_carriers["Generator"],
                p_nom_max=ds["p_nom_max"].to_pandas(),
                marginal_cost=costs.at[supcar, "marginal_cost"],
                capital_cost=capital_cost,
                efficiency=costs.at[supcar, "efficiency"],
                p_max_pu=ds["profile"].transpose("time", "bus").to_pandas(),
                lifetime=costs.at[supcar, "lifetime"],
            )


def attach_conventional_generators(
    n,
    costs,
    ppl,
    conventional_carriers,
    extendable_carriers,
    conventional_params,
    conventional_inputs,
    unit_commitment=None,
    fuel_price=None,
):
    carriers = list(set(conventional_carriers) | set(extendable_carriers["Generator"]))

    ppl = ppl.query("carrier in @carriers")

    # reduce carriers to those in power plant dataset
    carriers = list(set(carriers) & set(ppl.carrier.unique()))
    add_missing_carriers(n, carriers)
    add_co2_emissions(n, costs, carriers)

    if unit_commitment is not None:
        committable_attrs = ppl.carrier.isin(unit_commitment).to_frame("committable")
        for attr in unit_commitment.index:
            default = pypsa.components.component_attrs["Generator"].default[attr]
            committable_attrs[attr] = ppl.carrier.map(unit_commitment.loc[attr]).fillna(
                default
            )
    else:
        committable_attrs = {}

    if fuel_price is not None:
        fuel_price = fuel_price.assign(
            OCGT=fuel_price["gas"], CCGT=fuel_price["gas"]
        ).drop("gas", axis=1)
        missing_carriers = list(set(carriers) - set(fuel_price))
        fuel_price = fuel_price.assign(**costs.fuel[missing_carriers])
        fuel_price = fuel_price.reindex(ppl.carrier, axis=1)
        fuel_price.columns = ppl.index
        marginal_cost = fuel_price.div(ppl.efficiency).add(ppl.carrier.map(costs.VOM))
    else:
        marginal_cost = ppl.marginal_cost

    # Define generators using modified ppl DataFrame
    caps = ppl.groupby("carrier").p_nom.sum().div(1e3).round(2)
    logger.info(f"Adding {len(ppl)} generators with capacities [GW]pp \n{caps}")

    n.madd(
        "Generator",
        ppl.index,
        carrier=ppl.carrier,
        bus=ppl.bus,
        p_nom_min=ppl.p_nom.where(ppl.carrier.isin(conventional_carriers), 0),
        p_nom=ppl.p_nom.where(ppl.carrier.isin(conventional_carriers), 0),
        p_nom_extendable=ppl.carrier.isin(extendable_carriers["Generator"]),
        efficiency=ppl.efficiency,
        marginal_cost=marginal_cost,
        capital_cost=ppl.capital_cost,
        build_year=ppl.build_year,
        lifetime=ppl.lifetime,
        **committable_attrs,
    )

    for carrier in set(conventional_params) & set(carriers):
        # Generators with technology affected
        idx = n.generators.query("carrier == @carrier").index

        for attr in list(set(conventional_params[carrier]) & set(n.generators)):
            values = conventional_params[carrier][attr]

            if f"conventional_{carrier}_{attr}" in conventional_inputs:
                # Values affecting generators of technology k country-specific
                # First map generator buses to countries; then map countries to p_max_pu
                values = pd.read_csv(
                    snakemake.input[f"conventional_{carrier}_{attr}"], index_col=0
                ).iloc[:, 0]
                bus_values = n.buses.country.map(values)
                n.generators.update(
                    {attr: n.generators.loc[idx].bus.map(bus_values).dropna()}
                )
            else:
                # Single value affecting all generators of technology k indiscriminantely of country
                n.generators.loc[idx, attr] = values


def attach_hydro(n, costs, ppl, profile_hydro, hydro_capacities, carriers, **params):
    add_missing_carriers(n, carriers)
    add_co2_emissions(n, costs, carriers)

    ror = ppl.query('carrier == "ror"')
    phs = ppl.query('carrier == "PHS"')
    hydro = ppl.query('carrier == "hydro"')

    country = ppl["bus"].map(n.buses.country).rename("country")

    inflow_idx = ror.index.union(hydro.index)
    if not inflow_idx.empty:
        dist_key = ppl.loc[inflow_idx, "p_nom"].groupby(country).transform(normed)

        with xr.open_dataarray(profile_hydro) as inflow:
            inflow_countries = pd.Index(country[inflow_idx])
            missing_c = inflow_countries.unique().difference(
                inflow.indexes["countries"]
            )
            assert missing_c.empty, (
                f"'{profile_hydro}' is missing "
                f"inflow time-series for at least one country: {', '.join(missing_c)}"
            )

            inflow_t = (
                inflow.sel(countries=inflow_countries)
                .rename({"countries": "name"})
                .assign_coords(name=inflow_idx)
                .transpose("time", "name")
                .to_pandas()
                .multiply(dist_key, axis=1)
            )

    if "ror" in carriers and not ror.empty:
        n.madd(
            "Generator",
            ror.index,
            carrier="ror",
            bus=ror["bus"],
            p_nom=ror["p_nom"],
            efficiency=costs.at["ror", "efficiency"],
            capital_cost=costs.at["ror", "capital_cost"],
            weight=ror["p_nom"],
            p_max_pu=(
                inflow_t[ror.index]
                .divide(ror["p_nom"], axis=1)
                .where(lambda df: df <= 1.0, other=1.0)
            ),
        )

    if "PHS" in carriers and not phs.empty:
        # fill missing max hours to params value and
        # assume no natural inflow due to lack of data
        max_hours = params.get("PHS_max_hours", 6)
        phs = phs.replace({"max_hours": {0: max_hours, np.nan: max_hours}})
        n.madd(
            "StorageUnit",
            phs.index,
            carrier="PHS",
            bus=phs["bus"],
            p_nom=phs["p_nom"],
            capital_cost=costs.at["PHS", "capital_cost"],
            max_hours=phs["max_hours"],
            efficiency_store=np.sqrt(costs.at["PHS", "efficiency"]),
            efficiency_dispatch=np.sqrt(costs.at["PHS", "efficiency"]),
            cyclic_state_of_charge=True,
        )

    if "hydro" in carriers and not hydro.empty:
        hydro_max_hours = params.get("hydro_max_hours")

        assert hydro_capacities is not None, "No path for hydro capacities given."

        hydro_stats = pd.read_csv(
            hydro_capacities, comment="#", na_values="-", index_col=0
        )
        e_target = hydro_stats["E_store[TWh]"].clip(lower=0.2) * 1e6
        e_installed = hydro.eval("p_nom * max_hours").groupby(hydro.country).sum()
        e_missing = e_target - e_installed
        missing_mh_i = hydro.query("max_hours.isnull() or max_hours == 0").index
        # some countries may have missing storage capacity but only one plant
        # which needs to be scaled to the target storage capacity
        missing_mh_single_i = hydro.index[
            ~hydro.country.duplicated() & hydro.country.isin(e_missing.dropna().index)
        ]
        missing_mh_i = missing_mh_i.union(missing_mh_single_i)

        if hydro_max_hours == "energy_capacity_totals_by_country":
            # watch out some p_nom values like IE's are totally underrepresented
            max_hours_country = (
                e_missing / hydro.loc[missing_mh_i].groupby("country").p_nom.sum()
            )

        elif hydro_max_hours == "estimate_by_large_installations":
            max_hours_country = (
                hydro_stats["E_store[TWh]"] * 1e3 / hydro_stats["p_nom_discharge[GW]"]
            )

        max_hours_country.clip(0, inplace=True)

        missing_countries = pd.Index(hydro["country"].unique()).difference(
            max_hours_country.dropna().index
        )
        if not missing_countries.empty:
            logger.warning(
                f'Assuming max_hours=6 for hydro reservoirs in the countries: {", ".join(missing_countries)}'
            )
        hydro_max_hours = hydro.max_hours.where(
            (hydro.max_hours > 0) & ~hydro.index.isin(missing_mh_single_i),
            hydro.country.map(max_hours_country),
        ).fillna(6)

        if params.get("flatten_dispatch", False):
            buffer = params.get("flatten_dispatch_buffer", 0.2)
            average_capacity_factor = inflow_t[hydro.index].mean() / hydro["p_nom"]
            p_max_pu = (average_capacity_factor + buffer).clip(upper=1)
        else:
            p_max_pu = 1

        n.madd(
            "StorageUnit",
            hydro.index,
            carrier="hydro",
            bus=hydro["bus"],
            p_nom=hydro["p_nom"],
            max_hours=hydro_max_hours,
            capital_cost=costs.at["hydro", "capital_cost"],
            marginal_cost=costs.at["hydro", "marginal_cost"],
            p_max_pu=p_max_pu,  # dispatch
            p_min_pu=0.0,  # store
            efficiency_dispatch=costs.at["hydro", "efficiency"],
            efficiency_store=0.0,
            cyclic_state_of_charge=True,
            inflow=inflow_t.loc[:, hydro.index],
        )


def attach_OPSD_renewables(n: pypsa.Network, tech_map: Dict[str, List[str]]) -> None:
    """
    Attach renewable capacities from the OPSD dataset to the network.

    Args:
    - n: The PyPSA network to attach the capacities to.
    - tech_map: A dictionary mapping fuel types to carrier names.

    Returns:
    - None
    """
    tech_string = ", ".join(sum(tech_map.values(), []))
    logger.info(f"Using OPSD renewable capacities for carriers {tech_string}.")

    df = pm.data.OPSD_VRE().powerplant.convert_country_to_alpha2()
    technology_b = ~df.Technology.isin(["Onshore", "Offshore"])
    df["Fueltype"] = df.Fueltype.where(technology_b, df.Technology).replace(
        {"Solar": "PV"}
    )
    df = df.query("Fueltype in @tech_map").powerplant.convert_country_to_alpha2()
    df = df.dropna(subset=["lat", "lon"])

    for fueltype, carriers in tech_map.items():
        gens = n.generators[lambda df: df.carrier.isin(carriers)]
        buses = n.buses.loc[gens.bus.unique()]
        gens_per_bus = gens.groupby("bus").p_nom.count()

        caps = map_country_bus(df.query("Fueltype == @fueltype"), buses)
        caps = caps.groupby(["bus"]).Capacity.sum()
        caps = caps / gens_per_bus.reindex(caps.index, fill_value=1)

        n.generators.update({"p_nom": gens.bus.map(caps).dropna()})
        n.generators.update({"p_nom_min": gens.bus.map(caps).dropna()})


def estimate_renewable_capacities(
    n: pypsa.Network, year: int, tech_map: dict, expansion_limit: bool, countries: list
) -> None:
    """
    Estimate a different between renewable capacities in the network and
    reported country totals from IRENASTAT dataset. Distribute the difference
    with a heuristic.

    Heuristic: n.generators_t.p_max_pu.mean() * n.generators.p_nom_max

    Args:
    - n: The PyPSA network.
    - year: The year of optimisation.
    - tech_map: A dictionary mapping fuel types to carrier names.
    - expansion_limit: Boolean value from config file
    - countries: A list of country codes to estimate capacities for.

    Returns:
    - None
    """
    if not len(countries) or not len(tech_map):
        return

    capacities = pm.data.IRENASTAT().powerplant.convert_country_to_alpha2()
    capacities = capacities.query(
        "Year == @year and Technology in @tech_map and Country in @countries"
    )
    capacities = capacities.groupby(["Technology", "Country"]).Capacity.sum()

    logger.info(
        f"Heuristics applied to distribute renewable capacities [GW]: "
        f"\n{capacities.groupby('Technology').sum().div(1e3).round(2)}"
    )

    for ppm_technology, techs in tech_map.items():
        tech_i = n.generators.query("carrier in @techs").index
        if ppm_technology in capacities.index.get_level_values("Technology"):
            stats = capacities.loc[ppm_technology].reindex(countries, fill_value=0.0)
        else:
            stats = pd.Series(0.0, index=countries)
        country = n.generators.bus[tech_i].map(n.buses.country)
        existent = n.generators.p_nom[tech_i].groupby(country).sum()
        missing = stats - existent
        dist = n.generators_t.p_max_pu.mean() * n.generators.p_nom_max

        n.generators.loc[tech_i, "p_nom"] += (
            dist[tech_i]
            .groupby(country)
            .transform(lambda s: normed(s) * missing[s.name])
            .where(lambda s: s > 0.1, 0.0)  # only capacities above 100kW
        )
        n.generators.loc[tech_i, "p_nom_min"] = n.generators.loc[tech_i, "p_nom"]

        if expansion_limit:
            assert np.isscalar(expansion_limit)
            logger.info(
                f"Reducing capacity expansion limit to {expansion_limit*100:.2f}% of installed capacity."
            )
            n.generators.loc[tech_i, "p_nom_max"] = (
                expansion_limit * n.generators.loc[tech_i, "p_nom_min"]
            )


def attach_storageunits(n, costs, extendable_carriers, max_hours):
    carriers = extendable_carriers["StorageUnit"]

    n.madd("Carrier", carriers)

    buses_i = n.buses.index

    lookup_store = {"H2": "electrolysis", "battery": "battery inverter"}
    lookup_dispatch = {"H2": "fuel cell", "battery": "battery inverter"}

    for carrier in carriers:
        roundtrip_correction = 0.5 if carrier == "battery" else 1

        n.madd(
            "StorageUnit",
            buses_i,
            " " + carrier,
            bus=buses_i,
            carrier=carrier,
            p_nom_extendable=True,
            capital_cost=costs.at[carrier, "capital_cost"],
            marginal_cost=costs.at[carrier, "marginal_cost"],
            efficiency_store=costs.at[lookup_store[carrier], "efficiency"]
            ** roundtrip_correction,
            efficiency_dispatch=costs.at[lookup_dispatch[carrier], "efficiency"]
            ** roundtrip_correction,
            max_hours=max_hours[carrier],
            cyclic_state_of_charge=True,
        )


def attach_stores(n, costs, extendable_carriers):
    carriers = extendable_carriers["Store"]

    n.madd("Carrier", carriers)

    buses_i = n.buses.index

    if "H2" in carriers:
        h2_buses_i = n.madd("Bus", buses_i + " H2", carrier="H2", location=buses_i)

        n.madd(
            "Store",
            h2_buses_i,
            bus=h2_buses_i,
            carrier="H2",
            e_nom_extendable=True,
            e_cyclic=True,
            capital_cost=costs.at["hydrogen storage underground", "capital_cost"],
        )

        n.madd(
            "Link",
            h2_buses_i + " Electrolysis",
            bus0=buses_i,
            bus1=h2_buses_i,
            carrier="H2 electrolysis",
            p_nom_extendable=True,
            efficiency=costs.at["electrolysis", "efficiency"],
            capital_cost=costs.at["electrolysis", "capital_cost"],
            marginal_cost=costs.at["electrolysis", "marginal_cost"],
        )

        n.madd(
            "Link",
            h2_buses_i + " Fuel Cell",
            bus0=h2_buses_i,
            bus1=buses_i,
            carrier="H2 fuel cell",
            p_nom_extendable=True,
            efficiency=costs.at["fuel cell", "efficiency"],
            # NB: fixed cost is per MWel
            capital_cost=costs.at["fuel cell", "capital_cost"]
            * costs.at["fuel cell", "efficiency"],
            marginal_cost=costs.at["fuel cell", "marginal_cost"],
        )

    if "battery" in carriers:
        b_buses_i = n.madd(
            "Bus", buses_i + " battery", carrier="battery", location=buses_i
        )

        n.madd(
            "Store",
            b_buses_i,
            bus=b_buses_i,
            carrier="battery",
            e_cyclic=True,
            e_nom_extendable=True,
            capital_cost=costs.at["battery storage", "capital_cost"],
            marginal_cost=costs.at["battery", "marginal_cost"],
        )

        n.madd("Carrier", ["battery charger", "battery discharger"])

        n.madd(
            "Link",
            b_buses_i + " charger",
            bus0=buses_i,
            bus1=b_buses_i,
            carrier="battery charger",
            # the efficiencies are "round trip efficiencies"
            efficiency=costs.at["battery inverter", "efficiency"] ** 0.5,
            capital_cost=costs.at["battery inverter", "capital_cost"],
            p_nom_extendable=True,
            marginal_cost=costs.at["battery inverter", "marginal_cost"],
        )

        n.madd(
            "Link",
            b_buses_i + " discharger",
            bus0=b_buses_i,
            bus1=buses_i,
            carrier="battery discharger",
            efficiency=costs.at["battery inverter", "efficiency"] ** 0.5,
            p_nom_extendable=True,
            marginal_cost=costs.at["battery inverter", "marginal_cost"],
        )


if __name__ == "__main__":
    if "snakemake" not in globals():
        from _helpers import mock_snakemake

        snakemake = mock_snakemake("add_electricity", clusters=100)
    configure_logging(snakemake)
    set_scenario_config(snakemake)

    params = snakemake.params
    max_hours = params.electricity["max_hours"]
    landfall_lengths = {
        tech: settings["landfall_length"]
        for tech, settings in params.renewable.items()
        if "landfall_length" in settings.keys()
    }

    n = pypsa.Network(snakemake.input.base_network)

    time = get_snapshots(snakemake.params.snapshots, snakemake.params.drop_leap_day)
    n.set_snapshots(time)

    Nyears = n.snapshot_weightings.objective.sum() / 8760.0

    costs = load_costs(
        snakemake.input.tech_costs,
        params.costs,
        max_hours,
        Nyears,
    )

    ppl = load_and_aggregate_powerplants(
        snakemake.input.powerplants,
        costs,
        params.consider_efficiency_classes,
        params.aggregation_strategies,
        params.exclude_carriers,
    )

    attach_load(
        n,
        snakemake.input.load,
        snakemake.input.busmap,
        params.scaling_factor,
    )

    set_transmission_costs(
        n,
        costs,
        params.line_length_factor,
        params.link_length_factor,
    )

    renewable_carriers = set(params.electricity["renewable_carriers"])
    extendable_carriers = params.electricity["extendable_carriers"]
    conventional_carriers = params.electricity["conventional_carriers"]
    conventional_inputs = {
        k: v for k, v in snakemake.input.items() if k.startswith("conventional_")
    }

    if params.conventional["unit_commitment"]:
        unit_commitment = pd.read_csv(snakemake.input.unit_commitment, index_col=0)
    else:
        unit_commitment = None

    if params.conventional["dynamic_fuel_price"]:
        fuel_price = pd.read_csv(
            snakemake.input.fuel_price, index_col=0, header=0, parse_dates=True
        )
        fuel_price = fuel_price.reindex(n.snapshots).ffill()
    else:
        fuel_price = None

    attach_conventional_generators(
        n,
        costs,
        ppl,
        conventional_carriers,
        extendable_carriers,
        params.conventional,
        conventional_inputs,
        unit_commitment=unit_commitment,
        fuel_price=fuel_price,
    )

    attach_wind_and_solar(
        n,
        costs,
        ppl,
        snakemake.input,
        renewable_carriers,
        extendable_carriers,
        params.line_length_factor,
        landfall_lengths,
    )

    if "hydro" in renewable_carriers:
        p = params.renewable["hydro"]
        carriers = p.pop("carriers", [])
        attach_hydro(
            n,
            costs,
            ppl,
            snakemake.input.profile_hydro,
            snakemake.input.hydro_capacities,
            carriers,
            **p,
        )

    estimate_renewable_caps = params.electricity["estimate_renewable_capacities"]
    if estimate_renewable_caps["enable"]:
        if params.foresight != "overnight":
            logger.info(
                "Skipping renewable capacity estimation because they are added later "
                "in rule `add_existing_baseyear` with foresight mode 'myopic'."
            )
        else:
            tech_map = estimate_renewable_caps["technology_mapping"]
            expansion_limit = estimate_renewable_caps["expansion_limit"]
            year = estimate_renewable_caps["year"]

            if estimate_renewable_caps["from_opsd"]:
                attach_OPSD_renewables(n, tech_map)

            estimate_renewable_capacities(
                n, year, tech_map, expansion_limit, params.countries
            )

    update_p_nom_max(n)

    attach_storageunits(n, costs, extendable_carriers, max_hours)
    attach_stores(n, costs, extendable_carriers)

    sanitize_carriers(n, snakemake.config)
    if "location" in n.buses:
        sanitize_locations(n)

    n.meta = dict(snakemake.config, **dict(wildcards=dict(snakemake.wildcards)))
    n.export_to_netcdf(snakemake.output[0])<|MERGE_RESOLUTION|>--- conflicted
+++ resolved
@@ -455,19 +455,15 @@
 
 
 def attach_wind_and_solar(
-<<<<<<< HEAD
-    n, costs, ppl, input_profiles, carriers, extendable_carriers, line_length_factor=1
-):
-=======
     n: pypsa.Network,
     costs: pd.DataFrame,
+    ppl: pd.DataFrame,
     input_profiles: str,
     carriers: list | set,
     extendable_carriers: list | set,
     line_length_factor: float = 1.0,
     landfall_lengths: dict = None,
 ) -> None:
->>>>>>> f183736b
     add_missing_carriers(n, carriers)
 
     if landfall_lengths is None:
