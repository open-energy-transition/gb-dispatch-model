--- conflicted
+++ resolved
@@ -281,11 +281,6 @@
         aggregate_generators_carriers=aggregate_carriers,
         aggregate_one_ports=["Load", "StorageUnit"],
         line_length_factor=line_length_factor,
-<<<<<<< HEAD
-        generator_strategies={'p_nom_max': p_nom_max_strategy, 'p_nom_min': pd.Series.sum, 
-                              'build_year': lambda x: 0, 'lifetime': lambda x: np.inf, 
-                              'efficiency': np.mean},
-=======
         generator_strategies={'p_nom_max': p_nom_max_strategy, 
                               'p_nom_min': pd.Series.sum, 
                               'p_min_pu': pd.Series.mean, 
@@ -293,8 +288,10 @@
                               'committable': np.any, 
                               'ramp_limit_up': pd.Series.max, 
                               'ramp_limit_down': pd.Series.max,
+                              'build_year': lambda x: 0, 
+                              'lifetime': lambda x: np.inf,
+                              'efficiency': np.mean,
                               },
->>>>>>> 21183f7b
         scale_link_capital_costs=False)
 
     if not n.links.empty:
