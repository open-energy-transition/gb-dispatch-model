# SPDX-FileCopyrightText: : 2017-2020 The PyPSA-Eur Authors
#
# SPDX-License-Identifier: MIT

# coding: utf-8
"""
Lifts electrical transmission network to a single 380 kV voltage layer,
removes dead-ends of the network,
and reduces multi-hop HVDC connections to a single link.

Relevant Settings
-----------------

.. code:: yaml

    costs:
        USD2013_to_EUR2013:
        discountrate:
        marginal_cost:
        capital_cost:

    electricity:
        max_hours:

    renewables: (keys)
        {technology}:
            potential:

    lines:
        length_factor:

    links:
        p_max_pu:

    solving:
        solver:
            name:

.. seealso::
    Documentation of the configuration file ``config.yaml`` at
    :ref:`costs_cf`, :ref:`electricity_cf`, :ref:`renewable_cf`,
    :ref:`lines_cf`, :ref:`links_cf`, :ref:`solving_cf`

Inputs
------

- ``data/costs.csv``: The database of cost assumptions for all included technologies for specific years from various sources; e.g. discount rate, lifetime, investment (CAPEX), fixed operation and maintenance (FOM), variable operation and maintenance (VOM), fuel costs, efficiency, carbon-dioxide intensity.
- ``resources/regions_onshore.geojson``: confer :ref:`busregions`
- ``resources/regions_offshore.geojson``: confer :ref:`busregions`
- ``networks/elec.nc``: confer :ref:`electricity`

Outputs
-------

- ``resources/regions_onshore_elec_s{simpl}.geojson``:

    .. image:: ../img/regions_onshore_elec_s.png
            :scale: 33 %

- ``resources/regions_offshore_elec_s{simpl}.geojson``:

    .. image:: ../img/regions_offshore_elec_s  .png
            :scale: 33 %

- ``resources/busmap_elec_s{simpl}.csv``: Mapping of buses from ``networks/elec.nc`` to ``networks/elec_s{simpl}.nc``;
- ``networks/elec_s{simpl}.nc``:

    .. image:: ../img/elec_s.png
        :scale: 33 %

Description
-----------

The rule :mod:`simplify_network` does up to four things:

1. Create an equivalent transmission network in which all voltage levels are mapped to the 380 kV level by the function ``simplify_network(...)``.

2. DC only sub-networks that are connected at only two buses to the AC network are reduced to a single representative link in the function ``simplify_links(...)``. The components attached to buses in between are moved to the nearest endpoint. The grid connection cost of offshore wind generators are added to the captial costs of the generator.

3. Stub lines and links, i.e. dead-ends of the network, are sequentially removed from the network in the function ``remove_stubs(...)``. Components are moved along.

4. Optionally, if an integer were provided for the wildcard ``{simpl}`` (e.g. ``networks/elec_s500.nc``), the network is clustered to this number of clusters with the routines from the ``cluster_network`` rule with the function ``cluster_network.cluster(...)``. This step is usually skipped!
"""

import logging
from _helpers import configure_logging, update_p_nom_max

from cluster_network import clustering_for_n_clusters, cluster_regions
from add_electricity import load_costs

import pandas as pd
import numpy as np
import scipy as sp
from scipy.sparse.csgraph import connected_components, dijkstra

from functools import reduce

import pypsa
from pypsa.io import import_components_from_dataframe, import_series_from_dataframe
from pypsa.networkclustering import busmap_by_stubs, aggregategenerators, aggregateoneport, get_clustering_from_busmap, _make_consense

logger = logging.getLogger(__name__)


def simplify_network_to_380(n):
    ## All goes to v_nom == 380
    logger.info("Mapping all network lines onto a single 380kV layer")

    n.buses['v_nom'] = 380.

    linetype_380, = n.lines.loc[n.lines.v_nom == 380., 'type'].unique()
    lines_v_nom_b = n.lines.v_nom != 380.
    n.lines.loc[lines_v_nom_b, 'num_parallel'] *= (n.lines.loc[lines_v_nom_b, 'v_nom'] / 380.)**2
    n.lines.loc[lines_v_nom_b, 'v_nom'] = 380.
    n.lines.loc[lines_v_nom_b, 'type'] = linetype_380
    n.lines.loc[lines_v_nom_b, 's_nom'] = (
        np.sqrt(3) * n.lines['type'].map(n.line_types.i_nom) *
        n.lines.bus0.map(n.buses.v_nom) * n.lines.num_parallel
    )

    # Replace transformers by lines
    trafo_map = pd.Series(n.transformers.bus1.values, index=n.transformers.bus0.values)
    trafo_map = trafo_map[~trafo_map.index.duplicated(keep='first')]
    several_trafo_b = trafo_map.isin(trafo_map.index)
    trafo_map.loc[several_trafo_b] = trafo_map.loc[several_trafo_b].map(trafo_map)
    missing_buses_i = n.buses.index.difference(trafo_map.index)
    missing = pd.Series(missing_buses_i, missing_buses_i)
    trafo_map = pd.concat([trafo_map, missing])

    for c in n.one_port_components|n.branch_components:
        df = n.df(c)
        for col in df.columns:
            if col.startswith('bus'):
                df[col] = df[col].map(trafo_map)

    n.mremove("Transformer", n.transformers.index)
    n.mremove("Bus", n.buses.index.difference(trafo_map))

    return n, trafo_map


def _prepare_connection_costs_per_link(n, costs, config):
    if n.links.empty: return {}

    connection_costs_per_link = {}

    for tech in config['renewable']:
        if tech.startswith('offwind'):
            connection_costs_per_link[tech] = (
                n.links.length * config['lines']['length_factor'] *
                (n.links.underwater_fraction * costs.at[tech + '-connection-submarine', 'capital_cost'] +
                 (1. - n.links.underwater_fraction) * costs.at[tech + '-connection-underground', 'capital_cost'])
            )

    return connection_costs_per_link


def _compute_connection_costs_to_bus(n, busmap, costs, config, connection_costs_per_link=None, buses=None):
    if connection_costs_per_link is None:
        connection_costs_per_link = _prepare_connection_costs_per_link(n, costs, config)

    if buses is None:
        buses = busmap.index[busmap.index != busmap.values]

    connection_costs_to_bus = pd.DataFrame(index=buses)

    for tech in connection_costs_per_link:
        adj = n.adjacency_matrix(weights=pd.concat(dict(Link=connection_costs_per_link[tech].reindex(n.links.index),
                                                        Line=pd.Series(0., n.lines.index))))

        costs_between_buses = dijkstra(adj, directed=False, indices=n.buses.index.get_indexer(buses))
        connection_costs_to_bus[tech] = costs_between_buses[np.arange(len(buses)),
                                                            n.buses.index.get_indexer(busmap.loc[buses])]

    return connection_costs_to_bus


def _adjust_capital_costs_using_connection_costs(n, connection_costs_to_bus, output):
    connection_costs = {}
    for tech in connection_costs_to_bus:
        tech_b = n.generators.carrier == tech
        costs = n.generators.loc[tech_b, "bus"].map(connection_costs_to_bus[tech]).loc[lambda s: s>0]
        if not costs.empty:
            n.generators.loc[costs.index, "capital_cost"] += costs
            logger.info("Displacing {} generator(s) and adding connection costs to capital_costs: {} "
                        .format(tech, ", ".join("{:.0f} Eur/MW/a for `{}`".format(d, b) for b, d in costs.iteritems())))
            connection_costs[tech] = costs
    pd.DataFrame(connection_costs).to_csv(output.connection_costs) 
            


def _aggregate_and_move_components(n, busmap, connection_costs_to_bus, output, aggregate_one_ports={"Load", "StorageUnit"}):
    def replace_components(n, c, df, pnl):
        n.mremove(c, n.df(c).index)

        import_components_from_dataframe(n, df, c)
        for attr, df in pnl.items():
            if not df.empty:
                import_series_from_dataframe(n, df, c, attr)

    _adjust_capital_costs_using_connection_costs(n, connection_costs_to_bus, output)

    generators, generators_pnl = aggregategenerators(n, busmap, custom_strategies={'p_nom_min': np.sum})
    replace_components(n, "Generator", generators, generators_pnl)

    for one_port in aggregate_one_ports:
        df, pnl = aggregateoneport(n, busmap, component=one_port)
        replace_components(n, one_port, df, pnl)

    buses_to_del = n.buses.index.difference(busmap)
    n.mremove("Bus", buses_to_del)
    for c in n.branch_components:
        df = n.df(c)
        n.mremove(c, df.index[df.bus0.isin(buses_to_del) | df.bus1.isin(buses_to_del)])


def simplify_links(n, costs, config, output):
    ## Complex multi-node links are folded into end-points
    logger.info("Simplifying connected link components")

    if n.links.empty:
        return n, n.buses.index.to_series()

    # Determine connected link components, ignore all links but DC
    adjacency_matrix = n.adjacency_matrix(branch_components=['Link'],
                                          weights=dict(Link=(n.links.carrier == 'DC').astype(float)))

    _, labels = connected_components(adjacency_matrix, directed=False)
    labels = pd.Series(labels, n.buses.index)

    G = n.graph()

    def split_links(nodes):
        nodes = frozenset(nodes)

        seen = set()
        supernodes = {m for m in nodes
                      if len(G.adj[m]) > 2 or (set(G.adj[m]) - nodes)}

        for u in supernodes:
            for m, ls in G.adj[u].items():
                if m not in nodes or m in seen: continue

                buses = [u, m]
                links = [list(ls)] #[name for name in ls]]

                while m not in (supernodes | seen):
                    seen.add(m)
                    for m2, ls in G.adj[m].items():
                        if m2 in seen or m2 == u: continue
                        buses.append(m2)
                        links.append(list(ls)) # [name for name in ls])
                        break
                    else:
                        # stub
                        break
                    m = m2
                if m != u:
                    yield pd.Index((u, m)), buses, links
            seen.add(u)

    busmap = n.buses.index.to_series()

    connection_costs_per_link = _prepare_connection_costs_per_link(n, costs, config)
    connection_costs_to_bus = pd.DataFrame(0., index=n.buses.index, columns=list(connection_costs_per_link))

    for lbl in labels.value_counts().loc[lambda s: s > 2].index:

        for b, buses, links in split_links(labels.index[labels == lbl]):
            if len(buses) <= 2: continue

            logger.debug('nodes = {}'.format(labels.index[labels == lbl]))
            logger.debug('b = {}\nbuses = {}\nlinks = {}'.format(b, buses, links))

            m = sp.spatial.distance_matrix(n.buses.loc[b, ['x', 'y']],
                                           n.buses.loc[buses[1:-1], ['x', 'y']])
            busmap.loc[buses] = b[np.r_[0, m.argmin(axis=0), 1]]
            connection_costs_to_bus.loc[buses] += _compute_connection_costs_to_bus(n, busmap, costs, config, connection_costs_per_link, buses)

            all_links = [i for _, i in sum(links, [])]

            p_max_pu = config['links'].get('p_max_pu', 1.)
            lengths = n.links.loc[all_links, 'length']
            name = lengths.idxmax() + '+{}'.format(len(links) - 1)
            params = dict(
                carrier='DC',
                bus0=b[0], bus1=b[1],
                length=sum(n.links.loc[[i for _, i in l], 'length'].mean() for l in links),
                p_nom=min(n.links.loc[[i for _, i in l], 'p_nom'].sum() for l in links),
                underwater_fraction=sum(lengths/lengths.sum() * n.links.loc[all_links, 'underwater_fraction']),
                p_max_pu=p_max_pu,
                p_min_pu=-p_max_pu,
                underground=False,
                under_construction=False
            )

            logger.info("Joining the links {} connecting the buses {} to simple link {}".format(", ".join(all_links), ", ".join(buses), name))

            n.mremove("Link", all_links)

            static_attrs = n.components["Link"]["attrs"].loc[lambda df: df.static]
            for attr, default in static_attrs.default.iteritems(): params.setdefault(attr, default)
            n.links.loc[name] = pd.Series(params)

            # n.add("Link", **params)

    logger.debug("Collecting all components using the busmap")

    _aggregate_and_move_components(n, busmap, connection_costs_to_bus, output)
    return n, busmap

def remove_stubs(n, costs, config, output):
    logger.info("Removing stubs")

    busmap = busmap_by_stubs(n) #  ['country'])

    connection_costs_to_bus = _compute_connection_costs_to_bus(n, busmap, costs, config)

    _aggregate_and_move_components(n, busmap, connection_costs_to_bus, output)

    return n, busmap

def aggregate_to_substations(n, buses_i=None):
    # can be used to aggregate a selection of buses to electrically closest neighbors
    # if no buses are given, nodes that are no substations or without offshore connection are aggregated
    
    if buses_i is None:
        logger.info("Aggregating buses that are no substations or have no valid offshore connection")
        buses_i = list(set(n.buses.index)-set(n.generators.bus)-set(n.loads.bus))

    weight = pd.concat({'Line': n.lines.length/n.lines.s_nom.clip(1e-3),
                        'Link': n.links.length/n.links.p_nom.clip(1e-3)})

    adj = n.adjacency_matrix(branch_components=['Line', 'Link'], weights=weight)

    bus_indexer = n.buses.index.get_indexer(buses_i)
    dist = pd.DataFrame(dijkstra(adj, directed=False, indices=bus_indexer), buses_i, n.buses.index)

    dist[buses_i] = np.inf # bus in buses_i should not be assigned to different bus in buses_i

    for c in n.buses.country.unique():
        incountry_b = n.buses.country == c
        dist.loc[incountry_b, ~incountry_b] = np.inf

    busmap = n.buses.index.to_series()
    busmap.loc[buses_i] = dist.idxmin(1)

    clustering = get_clustering_from_busmap(n, busmap,
                                            bus_strategies=dict(country=_make_consense("Bus", "country")),
                                            aggregate_generators_weighted=True,
                                            aggregate_generators_carriers=None,
                                            aggregate_one_ports=["Load", "StorageUnit"],
                                            line_length_factor=1.0,
                                            generator_strategies={'p_nom_max': 'sum'},
                                            scale_link_capital_costs=False)
        
    return clustering.network, busmap


<<<<<<< HEAD
def cluster(n, n_clusters, algorithm="kmeans", feature=None):
=======
def cluster(n, n_clusters, config):
>>>>>>> 835bfc0f
    logger.info(f"Clustering to {n_clusters} buses")

    focus_weights = config.get('focus_weights', None)
    
    renewable_carriers = pd.Index([tech
                                    for tech in n.generators.carrier.unique()
                                    if tech.split('-', 2)[0] in config['renewable']])
    def consense(x):
        v = x.iat[0]
        assert ((x == v).all() or x.isnull().all()), (
            "The `potential` configuration option must agree for all renewable carriers, for now!"
        )
        return v
    potential_mode = (consense(pd.Series([config['renewable'][tech]['potential']
                                            for tech in renewable_carriers]))
                        if len(renewable_carriers) > 0 else 'conservative')

    clustering = clustering_for_n_clusters(n, n_clusters, custom_busmap=False, potential_mode=potential_mode,
<<<<<<< HEAD
                                           solver_name=snakemake.config['solving']['solver']['name'],
                                           algorithm=algorithm, feature=feature,
=======
                                           solver_name=config['solving']['solver']['name'],
>>>>>>> 835bfc0f
                                           focus_weights=focus_weights)

    return clustering.network, clustering.busmap


if __name__ == "__main__":
    if 'snakemake' not in globals():
        from _helpers import mock_snakemake
        snakemake = mock_snakemake('simplify_network', simpl='', network='elec')
    configure_logging(snakemake)

    n = pypsa.Network(snakemake.input.network)

    n, trafo_map = simplify_network_to_380(n)

    Nyears = n.snapshot_weightings.objective.sum() / 8760

    technology_costs = load_costs(snakemake.input.tech_costs, snakemake.config['costs'], snakemake.config['electricity'], Nyears)

    n, simplify_links_map = simplify_links(n, technology_costs, snakemake.config, snakemake.output)

    n, stub_map = remove_stubs(n, technology_costs, snakemake.config, snakemake.output)

    busmaps = [trafo_map, simplify_links_map, stub_map]

    if snakemake.config.get('clustering', {}).get('simplify_network', {}).get('to_substations', False):
        n, substation_map = aggregate_to_substations(n)
        busmaps.append(substation_map)

    if snakemake.wildcards.simpl:
<<<<<<< HEAD
        cluster_config = snakemake.config.get('clustering', {}).get('simplify_network', {})
        n, cluster_map = cluster(n, int(snakemake.wildcards.simpl),
                                 algorithm=cluster_config.get('algorithm', 'hac'),
                                 feature=cluster_config.get('feature', None))
=======
        n, cluster_map = cluster(n, int(snakemake.wildcards.simpl), snakemake.config)
>>>>>>> 835bfc0f
        busmaps.append(cluster_map)

    # some entries in n.buses are not updated in previous functions, therefore can be wrong. as they are not needed
    # and are lost when clustering (for example with the simpl wildcard), we remove them for consistency:
    buses_c = {'symbol', 'tags', 'under_construction', 'substation_lv', 'substation_off'}.intersection(n.buses.columns)
    n.buses = n.buses.drop(buses_c, axis=1)

    update_p_nom_max(n)
        
    n.export_to_netcdf(snakemake.output.network)

    busmap_s = reduce(lambda x, y: x.map(y), busmaps[1:], busmaps[0])
    busmap_s.to_csv(snakemake.output.busmap)

    cluster_regions(busmaps, snakemake.input, snakemake.output)<|MERGE_RESOLUTION|>--- conflicted
+++ resolved
@@ -357,11 +357,7 @@
     return clustering.network, busmap
 
 
-<<<<<<< HEAD
-def cluster(n, n_clusters, algorithm="kmeans", feature=None):
-=======
-def cluster(n, n_clusters, config):
->>>>>>> 835bfc0f
+def cluster(n, n_clusters, config, algorithm="kmeans", feature=None):
     logger.info(f"Clustering to {n_clusters} buses")
 
     focus_weights = config.get('focus_weights', None)
@@ -380,12 +376,8 @@
                         if len(renewable_carriers) > 0 else 'conservative')
 
     clustering = clustering_for_n_clusters(n, n_clusters, custom_busmap=False, potential_mode=potential_mode,
-<<<<<<< HEAD
-                                           solver_name=snakemake.config['solving']['solver']['name'],
+                                           solver_name=config['solving']['solver']['name'],
                                            algorithm=algorithm, feature=feature,
-=======
-                                           solver_name=config['solving']['solver']['name'],
->>>>>>> 835bfc0f
                                            focus_weights=focus_weights)
 
     return clustering.network, clustering.busmap
@@ -416,14 +408,9 @@
         busmaps.append(substation_map)
 
     if snakemake.wildcards.simpl:
-<<<<<<< HEAD
-        cluster_config = snakemake.config.get('clustering', {}).get('simplify_network', {})
-        n, cluster_map = cluster(n, int(snakemake.wildcards.simpl),
+        n, cluster_map = cluster(n, int(snakemake.wildcards.simpl), snakemake.config,
                                  algorithm=cluster_config.get('algorithm', 'hac'),
                                  feature=cluster_config.get('feature', None))
-=======
-        n, cluster_map = cluster(n, int(snakemake.wildcards.simpl), snakemake.config)
->>>>>>> 835bfc0f
         busmaps.append(cluster_map)
 
     # some entries in n.buses are not updated in previous functions, therefore can be wrong. as they are not needed
