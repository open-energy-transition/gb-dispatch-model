version: 0.6.0

logging_level: INFO

retrieve_sector_databundle: true

results_dir: results/
summary_dir: results
costs_dir: ../technology-data/outputs/
run: your-run-name  # use this to keep track of runs with different settings
foresight: overnight # options are overnight, myopic, perfect (perfect is not yet implemented)
# if you use myopic or perfect foresight, set the investment years in "planning_horizons" below

scenario:
  simpl: # only relevant for PyPSA-Eur
    - ''
  lv: # allowed transmission line volume expansion, can be any float >= 1.0 (today) or "opt"
    - 1.0
    - 1.5
  clusters: # number of nodes in Europe, any integer between 37 (1 node per country-zone) and several hundred
    - 45
    - 50
  opts: # only relevant for PyPSA-Eur
    - ''
  sector_opts: # this is where the main scenario settings are
    - Co2L0-3H-T-H-B-I-A-solar+p3-dist1
  # to really understand the options here, look in scripts/prepare_sector_network.py
  # Co2Lx specifies the CO2 target in x% of the 1990 values; default will give default (5%);
  # Co2L0p25 will give 25% CO2 emissions; Co2Lm0p05 will give 5% negative emissions
  # xH is the temporal resolution; 3H is 3-hourly, i.e. one snapshot every 3 hours
  # single letters are sectors: T for land transport, H for building heating,
  # B for biomass supply, I for industry, shipping and aviation,
  # A for agriculture, forestry and fishing
  # solar+c0.5 reduces the capital cost of solar to 50\% of reference value
  # solar+p3 multiplies the available installable potential by factor 3
  # co2 stored+e2 multiplies the potential of CO2 sequestration by a factor 2
  # dist{n} includes distribution grids with investment cost of n times cost in data/costs.csv
  # for myopic/perfect foresight cb states the carbon budget in GtCO2 (cumulative
  # emissions throughout the transition path in the timeframe determined by the
  # planning_horizons), be:beta decay; ex:exponential decay
  # cb40ex0 distributes a carbon budget of 40 GtCO2 following an exponential
  # decay with initial growth rate 0
  planning_horizons: # investment years for myopic and perfect; or costs year for overnight
    - 2030
  # for example, set to [2020, 2030, 2040, 2050] for myopic foresight

# CO2 budget as a fraction of 1990 emissions
# this is over-ridden if CO2Lx is set in sector_opts
# this is also over-ridden if cb is set in sector_opts
co2_budget:
  2020: 0.7011648746
  2025: 0.5241935484
  2030: 0.2970430108
  2035: 0.1500896057
  2040: 0.0712365591
  2045: 0.0322580645
  2050: 0

# snapshots are originally set in PyPSA-Eur/config.yaml but used again by PyPSA-Eur-Sec
snapshots:
  # arguments to pd.date_range
  start: "2013-01-01"
  end: "2014-01-01"
  closed: left # end is not inclusive

atlite:
  cutout: ../pypsa-eur/cutouts/europe-2013-era5.nc

# this information is NOT used but needed as an argument for
# pypsa-eur/scripts/add_electricity.py/load_costs in make_summary.py
electricity:
  max_hours:
    battery: 6
    H2: 168

# regulate what components with which carriers are kept from PyPSA-Eur;
# some technologies are removed because they are implemented differently
# (e.g. battery or H2 storage) or have different year-dependent costs
# in PyPSA-Eur-Sec
pypsa_eur:
  Bus:
    - AC
  Link:
    - DC
  Generator:
    - onwind
    - offwind-ac
    - offwind-dc
    - solar
    - ror
  StorageUnit:
    - PHS
    - hydro
  Store: []


energy:
  energy_totals_year: 2011
  base_emissions_year: 1990
  eurostat_report_year: 2016
  emissions: CO2 # "CO2" or "All greenhouse gases - (CO2 equivalent)"

biomass:
  year: 2030
  scenario: ENS_Med
  classes:
    solid biomass:
      - Agricultural waste
      - Fuelwood residues
      - Secondary Forestry residues - woodchips
      - Sawdust
      - Residues from landscape care
      - Municipal waste
    not included:
      - Sugar from sugar beet
      - Rape seed
      - "Sunflower, soya seed "
      - Bioethanol barley, wheat, grain maize, oats, other cereals and rye
      - Miscanthus, switchgrass, RCG
      - Willow
      - Poplar
      - FuelwoodRW
      - C&P_RW
    biogas:
      - Manure solid, liquid
      - Sludge


solar_thermal:
  clearsky_model: simple  # should be "simple" or "enhanced"?
  orientation:
    slope: 45.
    azimuth: 180.

# only relevant for foresight = myopic or perfect
existing_capacities:
  grouping_years: [1980, 1985, 1990, 1995, 2000, 2005, 2010, 2015, 2020, 2025, 2030]
  threshold_capacity: 10
  conventional_carriers:
    - lignite
    - coal
    - oil
    - uranium


sector:
  district_heating:
    potential: 0.6  # maximum fraction of urban demand which can be supplied by district heating
     # increase of today's district heating demand to potential maximum district heating share
     # progress = 0 means today's district heating share, progress = 1 means maximum fraction of urban demand is supplied by district heating
    progress: 1
      # 2020: 0.0
      # 2030: 0.3
      # 2040: 0.6
      # 2050: 1.0
    district_heating_loss: 0.15
  bev_dsm_restriction_value: 0.75  #Set to 0 for no restriction on BEV DSM
  bev_dsm_restriction_time: 7  #Time at which SOC of BEV has to be dsm_restriction_value
  transport_heating_deadband_upper: 20.
  transport_heating_deadband_lower: 15.
  ICE_lower_degree_factor: 0.375  #in per cent increase in fuel consumption per degree above deadband
  ICE_upper_degree_factor: 1.6
  EV_lower_degree_factor: 0.98
  EV_upper_degree_factor: 0.63
  bev_dsm: true #turns on EV battery
  bev_availability: 0.5  #How many cars do smart charging
  bev_energy: 0.05  #average battery size in MWh
  bev_charge_efficiency: 0.9  #BEV (dis-)charging efficiency
  bev_plug_to_wheel_efficiency: 0.2 #kWh/km from EPA https://www.fueleconomy.gov/feg/ for Tesla Model S
  bev_charge_rate: 0.011 #3-phase charger with 11 kW
  bev_avail_max: 0.95
  bev_avail_mean: 0.8
  v2g: true #allows feed-in to grid from EV battery
  #what is not EV or FCEV is oil-fuelled ICE
  land_transport_fuel_cell_share: 0.15 # 1 means all FCEVs
    # 2020: 0
    # 2030: 0.05
    # 2040: 0.1
    # 2050: 0.15
  land_transport_electric_share: 0.85 # 1 means all EVs
    # 2020: 0
    # 2030: 0.25
    # 2040: 0.6
    # 2050: 0.85
  transport_fuel_cell_efficiency: 0.5
  transport_internal_combustion_efficiency: 0.3
  agriculture_machinery_electric_share: 0
  agriculture_machinery_fuel_efficiency: 0.7 # fuel oil per use
  agriculture_machinery_electric_efficiency: 0.3 # electricity per use
  shipping_average_efficiency: 0.4 #For conversion of fuel oil to propulsion in 2011
  shipping_hydrogen_liquefaction: false # whether to consider liquefaction costs for shipping H2 demands
  shipping_hydrogen_share: 1 # 1 means all hydrogen FC
    # 2020: 0
    # 2025: 0
    # 2030: 0.05
    # 2035: 0.15
    # 2040: 0.3
    # 2045: 0.6
    # 2050: 1
  time_dep_hp_cop: true #time dependent heat pump coefficient of performance
  heat_pump_sink_T: 55. # Celsius, based on DTU / large area radiators; used in build_cop_profiles.py
   # conservatively high to cover hot water and space heating in poorly-insulated buildings
  reduce_space_heat_exogenously: true  # reduces space heat demand by a given factor (applied before losses in DH)
  # this can represent e.g. building renovation, building demolition, or if
  # the factor is negative: increasing floor area, increased thermal comfort, population growth
  reduce_space_heat_exogenously_factor: 0.29 # per unit reduction in space heat demand
  # the default factors are determined by the LTS scenario from http://tool.european-calculator.eu/app/buildings/building-types-area/?levers=1ddd4444421213bdbbbddd44444ffffff11f411111221111211l212221
    # 2020: 0.10  # this results in a space heat demand reduction of 10%
    # 2025: 0.09  # first heat demand increases compared to 2020 because of larger floor area per capita
    # 2030: 0.09
    # 2035: 0.11
    # 2040: 0.16
    # 2045: 0.21
    # 2050: 0.29
  retrofitting :  # co-optimises building renovation to reduce space heat demand
    retro_endogen: false  # co-optimise space heat savings
    cost_factor: 1.0   # weight costs for building renovation
    interest_rate: 0.04  # for investment in building components
    annualise_cost: true  # annualise the investment costs
    tax_weighting: false   # weight costs depending on taxes in countries
    construction_index: true   # weight costs depending on labour/material costs per country
  tes: true
  tes_tau: # 180 day time constant for centralised, 3 day for decentralised
    decentral: 3
    central: 180
  boilers: true
  oil_boilers: false
  chp: true
  micro_chp: false
  solar_thermal: true
  solar_cf_correction: 0.788457  # =  >>> 1/1.2683
  marginal_cost_storage: 0. #1e-4
  methanation: true
  helmeth: true
  coal_cc: false
  dac: true
  co2_vent: true
  SMR: true
  co2_sequestration_potential: 200  #MtCO2/a sequestration potential for Europe
  co2_sequestration_cost: 10   #EUR/tCO2 for sequestration of CO2
  co2_network: false
  cc_fraction: 0.9  # default fraction of CO2 captured with post-combustion capture
  hydrogen_underground_storage: true
  hydrogen_underground_storage_locations:
    # - onshore  # more than 50 km from sea
    - nearshore  # within 50 km of sea
    # - offshore
  use_fischer_tropsch_waste_heat: true
  use_fuel_cell_waste_heat: true
  electricity_distribution_grid: true
  electricity_distribution_grid_cost_factor: 1.0  #multiplies cost in data/costs.csv
  electricity_grid_connection: true  # only applies to onshore wind and utility PV
  H2_network: true
  gas_network: false
  H2_retrofit: false  # if set to True existing gas pipes can be retrofitted to H2 pipes
  # according to hydrogen backbone strategy (April, 2020) p.15
  # https://gasforclimate2050.eu/wp-content/uploads/2020/07/2020_European-Hydrogen-Backbone_Report.pdf
  # 60% of original natural gas capacity could be used in cost-optimal case as H2 capacity
  H2_retrofit_capacity_per_CH4: 0.6  # ratio for H2 capacity per original CH4 capacity of retrofitted pipelines
  gas_network_connectivity_upgrade: 1 # https://networkx.org/documentation/stable/reference/algorithms/generated/networkx.algorithms.connectivity.edge_augmentation.k_edge_augmentation.html#networkx.algorithms.connectivity.edge_augmentation.k_edge_augmentation
  gas_distribution_grid: true
  gas_distribution_grid_cost_factor: 1.0  #multiplies cost in data/costs.csv
  biomass_transport: false  # biomass transport between nodes
  conventional_generation: # generator : carrier
    OCGT: gas


industry:
  St_primary_fraction: 0.3 # fraction of steel produced via primary route versus secondary route (scrap+EAF); today fraction is 0.6
    # 2020: 0.6
    # 2025: 0.55
    # 2030: 0.5
    # 2035: 0.45
    # 2040: 0.4
    # 2045: 0.35
    # 2050: 0.3
  DRI_fraction: 1 # fraction of the primary route converted to DRI + EAF
    # 2020: 0
    # 2025: 0
    # 2030: 0.05
    # 2035: 0.2
    # 2040: 0.4
    # 2045: 0.7
    # 2050: 1
  H2_DRI: 1.7   #H2 consumption in Direct Reduced Iron (DRI),  MWh_H2,LHV/ton_Steel from 51kgH2/tSt in Vogl et al (2018) doi:10.1016/j.jclepro.2018.08.279
  elec_DRI: 0.322   #electricity consumption in Direct Reduced Iron (DRI) shaft, MWh/tSt HYBRIT brochure https://ssabwebsitecdn.azureedge.net/-/media/hybrit/files/hybrit_brochure.pdf
  Al_primary_fraction: 0.2 # fraction of aluminium produced via the primary route versus scrap; today fraction is 0.4
    # 2020: 0.4
    # 2025: 0.375
    # 2030: 0.35
    # 2035: 0.325
    # 2040: 0.3
    # 2045: 0.25
    # 2050: 0.2
  MWh_CH4_per_tNH3_SMR: 10.8 # 2012's demand from https://ec.europa.eu/docsroom/documents/4165/attachments/1/translations/en/renditions/pdf
  MWh_elec_per_tNH3_SMR: 0.7 # same source, assuming 94-6% split methane-elec of total energy demand 11.5 MWh/tNH3
  MWh_H2_per_tNH3_electrolysis: 6.5 # from https://doi.org/10.1016/j.joule.2018.04.017, around 0.197 tH2/tHN3 (>3/17 since some H2 lost and used for energy)
  MWh_elec_per_tNH3_electrolysis: 1.17 # from https://doi.org/10.1016/j.joule.2018.04.017 Table 13 (air separation and HB)
  NH3_process_emissions: 24.5 # in MtCO2/a from SMR for H2 production for NH3 from UNFCCC for 2015 for EU28
  petrochemical_process_emissions: 25.5 # in MtCO2/a for petrochemical and other from UNFCCC for 2015 for EU28
  HVC_primary_fraction: 1. # fraction of today's HVC produced via primary route
  HVC_mechanical_recycling_fraction: 0. # fraction of today's HVC produced via mechanical recycling
  HVC_chemical_recycling_fraction: 0. # fraction of today's HVC produced via chemical recycling
  HVC_production_today: 52. # MtHVC/a from DECHEMA (2017), Figure 16, page 107; includes ethylene, propylene and BTX
  MWh_elec_per_tHVC_mechanical_recycling: 0.547 # from SI of https://doi.org/10.1016/j.resconrec.2020.105010, Table S5, for HDPE, PP, PS, PET. LDPE would be 0.756.
  MWh_elec_per_tHVC_chemical_recycling: 6.9 # Material Economics (2019), page 125; based on pyrolysis and electric steam cracking
  chlorine_production_today: 9.58 # MtCl/a from DECHEMA (2017), Table 7, page 43
  MWh_elec_per_tCl: 3.6 # DECHEMA (2017), Table 6, page 43
  MWh_H2_per_tCl: -0.9372  # DECHEMA (2017), page 43; negative since hydrogen produced in chloralkali process
  methanol_production_today: 1.5 # MtMeOH/a from DECHEMA (2017), page 62
  MWh_elec_per_tMeOH: 0.167 # DECHEMA (2017), Table 14, page 65
  MWh_CH4_per_tMeOH: 10.25 # DECHEMA (2017), Table 14, page 65
  hotmaps_locate_missing: false
  reference_year: 2015
  # references:
  # DECHEMA (2017): https://dechema.de/dechema_media/Downloads/Positionspapiere/Technology_study_Low_carbon_energy_and_feedstock_for_the_European_chemical_industry-p-20002750.pdf
  # Material Economics (2019): https://materialeconomics.com/latest-updates/industrial-transformation-2050

costs:
  lifetime: 25 #default lifetime
  # From a Lion Hirth paper, also reflects average of Noothout et al 2016
  discountrate: 0.07
  # [EUR/USD] ECB: https://www.ecb.europa.eu/stats/exchange/eurofxref/html/eurofxref-graph-usd.en.html # noqa: E501
  USD2013_to_EUR2013: 0.7532

  # Marginal and capital costs can be overwritten
  # capital_cost:
  #   onwind: 500
  marginal_cost:
    solar: 0.01
    onwind: 0.015
    offwind: 0.015
    hydro: 0.
    H2: 0.
    battery: 0.

  emission_prices: # only used with the option Ep (emission prices)
    co2: 0.

  lines:
    length_factor: 1.25 #to estimate offwind connection costs


solving:
  #tmpdir: "path/to/tmp"
  options:
    formulation: kirchhoff
    clip_p_max_pu: 1.e-2
    load_shedding: false
    noisy_costs: true
    skip_iterations: true
    track_iterations: false
    min_iterations: 4
    max_iterations: 6
    keep_shadowprices:
      - Bus
      - Line
      - Link
      - Transformer
      - GlobalConstraint
      - Generator
      - Store
      - StorageUnit

  solver:
    name: gurobi
    threads: 4
    method: 2 # barrier
    crossover: 0
    BarConvTol: 1.e-6
    Seed: 123
    AggFill: 0
    PreDual: 0
    GURO_PAR_BARDENSETHRESH: 200
    #FeasibilityTol: 1.e-6

    #name: cplex
    #threads: 4
    #lpmethod: 4 # barrier
    #solutiontype: 2 # non basic solution, ie no crossover
    #barrier_convergetol: 1.e-5
    #feasopt_tolerance: 1.e-6
  mem: 30000 #memory in MB; 20 GB enough for 50+B+I+H2; 100 GB for 181+B+I+H2


plotting:
  map:
    boundaries: [-11, 30, 34, 71]
    color_geomap:
      ocean: white
<<<<<<< HEAD
      land: white
=======
      land: whitesmoke
  eu_node_location:
    x: -5.5
    y: 46.
>>>>>>> 5082c876
  costs_max: 1000
  costs_threshold: 1
  energy_max: 20000
  energy_min: -20000
  energy_threshold: 50
  vre_techs:
    - onwind
    - offwind-ac
    - offwind-dc
    - solar
    - ror
  renewable_storage_techs:
    - PHS
    - hydro
  conv_techs:
    - OCGT
    - CCGT
    - Nuclear
    - Coal
  storage_techs:
    - hydro+PHS
    - battery
    - H2
  load_carriers:
    - AC load
  AC_carriers:
    - AC line
    - AC transformer
  link_carriers:
    - DC line
    - Converter AC-DC
  heat_links:
    - heat pump
    - resistive heater
    - CHP heat
    - CHP electric
    - gas boiler
    - central heat pump
    - central resistive heater
    - central CHP heat
    - central CHP electric
    - central gas boiler
  heat_generators:
    - gas boiler
    - central gas boiler
    - solar thermal collector
    - central solar thermal collector
  tech_colors:
    # wind
    onwind: "#235ebc"
    onshore wind: "#235ebc"
    offwind: "#6895dd"
    offshore wind: "#6895dd"
    offwind-ac: "#6895dd"
    offshore wind (AC): "#6895dd"
    offwind-dc: "#74c6f2"
    offshore wind (DC): "#74c6f2"
    # water
    hydro: '#298c81'
    hydro reservoir: '#298c81'
    ror: '#3dbfb0'
    run of river: '#3dbfb0'
    hydroelectricity: '#298c81'
    PHS: '#51dbcc'
    wave: '#a7d4cf'
    # solar
    solar: "#f9d002"
    solar PV: "#f9d002"
    solar thermal: '#ffbf2b'
    solar rooftop: '#ffea80'
    # gas
    OCGT: '#e0986c'
    OCGT marginal: '#e0986c'
    OCGT-heat: '#e0986c'
    gas boiler: '#db6a25'
    gas boilers: '#db6a25'
    gas boiler marginal: '#db6a25'
    gas: '#e05b09'
    fossil gas: '#e05b09'
    natural gas: '#e05b09'
    CCGT: '#a85522'
    CCGT marginal: '#a85522'
    gas for industry co2 to atmosphere: '#692e0a'
    gas for industry co2 to stored: '#8a3400'
    gas for industry: '#853403'
    gas for industry CC: '#692e0a'
    gas pipeline: '#ebbca0'
    gas pipeline new: '#a87c62'
    # oil
    oil: '#c9c9c9'
    oil boiler: '#adadad'
    agriculture machinery oil: '#949494'
    shipping oil: "#808080"
    land transport oil: '#afafaf'
    # nuclear
    Nuclear: '#ff8c00'
    Nuclear marginal: '#ff8c00'
    nuclear: '#ff8c00'
    uranium: '#ff8c00'
    # coal
    Coal: '#545454'
    coal: '#545454'
    Coal marginal: '#545454'
    solid: '#545454'
    Lignite: '#826837'
    lignite: '#826837'
    Lignite marginal: '#826837'
    # biomass
    biogas: '#e3d37d'
    biomass: '#baa741'
    solid biomass: '#baa741'
    solid biomass transport: '#baa741'
    solid biomass for industry: '#7a6d26'
    solid biomass for industry CC: '#47411c'
    solid biomass for industry co2 from atmosphere: '#736412'
    solid biomass for industry co2 to stored: '#47411c'
    # power transmission
    lines: '#6c9459'
    transmission lines: '#6c9459'
    electricity distribution grid: '#97ad8c'
    # electricity demand
    Electric load: '#110d63'
    electric demand: '#110d63'
    electricity: '#110d63'
    industry electricity: '#2d2a66'
    industry new electricity: '#2d2a66'
    agriculture electricity: '#494778'
    # battery + EVs
    battery: '#ace37f'
    battery storage: '#ace37f'
    home battery: '#80c944'
    home battery storage: '#80c944'
    BEV charger: '#baf238'
    V2G: '#e5ffa8'
    land transport EV: '#baf238'
    Li ion: '#baf238'
    # hot water storage
    water tanks: '#e69487'
    hot water storage: '#e69487'
    hot water charging: '#e69487'
    hot water discharging: '#e69487'
    # heat demand
    Heat load: '#cc1f1f'
    heat: '#cc1f1f'
    heat demand: '#cc1f1f'
    rural heat: '#ff5c5c'
    central heat: '#cc1f1f'
    decentral heat: '#750606'
    low-temperature heat for industry: '#8f2727'
    process heat: '#ff0000'
    agriculture heat: '#d9a5a5'
    # heat supply
    heat pumps: '#2fb537'
    heat pump: '#2fb537'
    air heat pump: '#36eb41'
    ground heat pump: '#2fb537'
    Ambient: '#98eb9d'
    CHP: '#8a5751'
    CHP CC: '#634643'
    CHP heat: '#8a5751'
    CHP electric: '#8a5751'
    district heating: '#e8beac'
    resistive heater: '#d8f9b8'
    retrofitting: '#8487e8'
    building retrofitting: '#8487e8'
    # hydrogen
    H2 for industry: "#f073da"
    H2 for shipping: "#ebaee0"
    H2: '#bf13a0'
    hydrogen: '#bf13a0'
    SMR: '#870c71'
    SMR CC: '#4f1745'
    H2 liquefaction: '#d647bd'
    hydrogen storage: '#bf13a0'
    H2 storage: '#bf13a0'
    land transport fuel cell: '#6b3161'
    H2 pipeline: '#f081dc'
    H2 pipeline retrofitted: '#ba99b5'
    H2 Fuel Cell: '#c251ae'
    H2 Electrolysis: '#ff29d9'
    # syngas
    Sabatier: '#9850ad'
    methanation: '#c44ce6'
    methane: '#c44ce6'
    helmeth: '#e899ff'
    # synfuels
    Fischer-Tropsch: '#25c49a'
    liquid: '#25c49a'
    kerosene for aviation: '#a1ffe6'
    naphtha for industry: '#57ebc4'
    # co2
    CC: '#f29dae'
    CCS: '#f29dae'
    CO2 sequestration: '#f29dae'
    DAC: '#ff5270'
    co2 stored: '#f2385a'
    co2: '#f29dae'
    co2 vent: '#ffd4dc'
    CO2 pipeline: '#f5627f'
    # emissions
    process emissions CC: '#000000'
    process emissions: '#222222'
    process emissions to stored: '#444444'
    process emissions to atmosphere: '#888888'
    oil emissions: '#aaaaaa'
    shipping oil emissions: "#555555"
    land transport oil emissions: '#777777'
    agriculture machinery oil emissions: '#333333'
    # other
    shipping: '#03a2ff'
    power-to-heat: '#2fb537'
    power-to-gas: '#c44ce6'
    power-to-H2: '#ff29d9'
    power-to-liquid: '#25c49a'
    gas-to-power/heat: '#ee8340'
    waste: '#e3d37d'
    other: '#000000'<|MERGE_RESOLUTION|>--- conflicted
+++ resolved
@@ -388,14 +388,10 @@
     boundaries: [-11, 30, 34, 71]
     color_geomap:
       ocean: white
-<<<<<<< HEAD
       land: white
-=======
-      land: whitesmoke
   eu_node_location:
     x: -5.5
     y: 46.
->>>>>>> 5082c876
   costs_max: 1000
   costs_threshold: 1
   energy_max: 20000
