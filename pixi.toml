--- conflicted
+++ resolved
@@ -160,10 +160,7 @@
 curl = ">=8.17.0"
 python-dotenv = ">=1.2.1"
 gurobi = "<13.0"
-<<<<<<< HEAD
-=======
 shapely = ">=2.1.2"
->>>>>>> 65eabce4
 
 [feature.gb-model.pypi-dependencies]
 pdfplumber = ">=0.11.8"
